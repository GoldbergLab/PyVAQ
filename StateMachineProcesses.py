import os
import struct
import time
import numpy as np
import multiprocessing as mp
import datetime as dt
from scipy.signal import butter, lfilter
import wave
import queue
from PIL import Image
from collections import defaultdict, deque
from threading import BrokenBarrierError
import itertools
import ffmpegWriter as fw
from SharedImageQueue import SharedImageSender
import traceback
import unicodedata
import re
from ctypes import c_wchar
import PySpinUtilities as psu
import sys
from math import floor

simulatedHardware = False
for arg in sys.argv[1:]:
    if arg == '-s' or arg == '--sim':
        # Use simulated harddware instead of physical cameras and DAQs
        simulatedHardware = True

if simulatedHardware:
    # Use simulated harddware instead of physical cameras and DAQs
    import PySpinSim.PySpinSim as PySpin
    import nidaqmxSim as nidaqmx
    from nidaqmxSim.stream_readers import AnalogMultiChannelReader, DigitalSingleChannelReader
    from nidaqmxSim.constants import Edge, TriggerType
else:
    # Use physical cameras/DAQs
    try:
        import PySpin
    except ModuleNotFoundError:
        # pip seems to install PySpin as pyspin sometimes...
        import pyspin as PySpin
    import nidaqmx
    from nidaqmx.stream_readers import AnalogMultiChannelReader, DigitalSingleChannelReader
    from nidaqmx.constants import Edge, TriggerType

DATE_FORMAT = '%Y-%m-%d'
TIME_FORMAT = '%Y-%m-%d-%H-%M-%S-%f'

def syncPrint(*args, sep=' ', end='\n', flush=True, buffer=None):
    """Format log messages and append them to a buffer for later output

    Args:
        *args (type): One or more items to log. Will be turned into strings in
            the same way the print function does.
        sep (type): Item separator. See print function documentation for
            details. Defaults to ' '.
        end (type): Log entry separator. See print function documentatio for
            details. Defaults to '\n'.
        flush (type): Flush accumulated entries to the log now?. Defaults to
            True.
        buffer (type): Reference to an iterable object. Log entry will be
            appended to this buffer. Defaults to None.

    Returns:
        None

    """
    kwargs = dict(sep=sep, end=end, flush=flush)
    buffer.append((args, kwargs))

def slugify(value, allow_unicode=False):
    """Sanitize string for filenames.

    Convert to ASCII if 'allow_unicode' is False. Convert spaces to hyphens.
    Remove characters that aren't alphanumerics, underscores, or hyphens.
    Convert to lowercase. Also strip leading and trailing whitespace.

    Adapted from Django utils function.

    Args:
        value (str): A string to sanitize.
        allow_unicode (bool): Should unicode characters be allowed? Defaults to
            False.

    Returns:
        str: Sanitized version of string.

    """
    value = str(value)
    if allow_unicode:
        value = unicodedata.normalize('NFKC', value)
    else:
        value = unicodedata.normalize('NFKD', value).encode('ascii', 'ignore').decode('ascii')
    value = re.sub(r'[^\w\s-]', '', value).strip().lower()
    return re.sub(r'[-\s]+', '-', value)

def clearQueue(q):
    """Clear the given queue-like object.

    Gets items from the queue until it's empty.

    Args:
        q (queue.Queue or similar): A queue-like object to clear.

    Returns:
        None.

    """
    if q is not None:
        while True:
            try:
                stuff = q.get(block=True, timeout=0.1)
            except queue.Empty:
                break

class Stopwatch:
    """A class holding timing information.

    This class functions as a simple stopwatch. "click"ing the stopwatch records
        a new timepoint, discarding an older timepoint in the process, and
        provides a simple way to measure frequency or period of a repeating
        process.

    Args:
        history (int): Number of timepoints to store. Defaults to 2.

    Attributes:
        t (list): A list of stored timepoints.

    """
    def __init__(self, history=2):
        self.t = [None for k in range(history)]

    def click(self):
        """Record another timepoint

        Returns:
            None

        """
        self.t.append(time.time())
        self.t.pop(0)

    def frequency(self):
        """Calculate the average frequency based on stored timepoints.

        If there are not enough timepoints, or the timepoints are coincident,
            return None.

        Returns:
            float or None: the calculated frequency

        """
        period = self.period()
        if period is None:
            return None
        return 1.0 / period

    def period(self):
        """Calculate the average period based on stored timepoints.

        If there are not enough timepoints, or the timepoints are coincident,
            return None.

        Returns:
            float or None: the calculated period

        """
        t0 = self.t[0]
        t1 = self.t[-1]
        if t1 is None or t0 is None:
            return None
        return (t1 - t0)/(len(self.t)-1)

class Trigger():
    """An object representing a "trigger". It can store the trigger time
        (typically the time when the trigger is created), a start time which
        is before or at the trigger time, and an end time, which is at or after
        the trigger time. It can also store a list of string tags that describe
        the purpose or nature of the trigger, and a unique ID.

    Args:
        startTime (float): A float representing the start time of the trigger
            in seconds since epoch.
        triggerTime (float): A float representing the trigger time in seconds
            since epoch
        endTime (float): A float representing the end time of the triger in
            seconds since epoch
        tags (iterable containing str): An iterable containing zero or more
            descriptive strings. Defaults to set().
        id (int): The ID of the trigger. If not provided, a unique ID will be
            created. Defaults to None. This can be used to ensure a trigger is
            not reused.
        idspace (str): An optional "id space", which can be used to specify a
            distinct group of triggers. Defaults to None.

    Attributes:
        newid (type): An iterator which creates unique IDs.
        id
        startTime
        triggerTime
        endTime
        tags

    """

    # Generator for new unique IDs
    newid = itertools.count().__next__   # Source of this clever little idea: https://stackoverflow.com/a/1045724/1460057
    # A class to represent a trigger object
    def __init__(self, startTime, triggerTime, endTime, tags=set(), id=None, idspace=None):
        # times in seconds
        if not (endTime >= triggerTime >= startTime):
            raise ValueError("Trigger times must satisfy startTime <= triggerTime <= endTime")
        if id is None:
            # No ID supplied. Generate a unique one.
            self.id = (Trigger.newid(), idspace)
        else:
            # ID given. Assign it.
            self.id = (id, idspace)
        self.startTime = startTime
        self.triggerTime = triggerTime
        self.endTime = endTime
        self.tags = tags

    def __str__(self):
        """Create a string representation of the trigger for logging/debugging.

        Returns:
            str: String representation of this trigger object.

        """
        return 'Trigger id {id}: {s}-->{t}-->{e} tags: {tags}'.format(id=self.id, s=self.startTime, t=self.triggerTime, e=self.endTime, tags=self.tags)

    def tagFilename(self, filename, separator='_'):
        """Append this trigger's tags to the provided filename.

        Args:
            filename (str): The filename to modify.
            separator (str): A string to use as a separator between tags.

        Returns:
            str: The modified filename

        """
        if len(self.tags) == 0:
            return filename
        root, ext = os.path.splitext(filename)
        path, name = os.path.split(root)
        name = name + separator + separator.join(self.tags)
        taggedPath = os.path.join(path, name+ext)
        return taggedPath

    def isValid(self):
        """Determine if this trigger's times are valid.

        startTime <= triggerTime <= endTime

        Returns:
            bool: A boolean indicating whether or not this trigger's times are
                valid.

        """
        return self.startTime <= self.triggerTime and self.triggerTime <= self.endTime

    def state(self, time):
        """Determine when the given time falls relative to the trigger.

        If time is before trigger start:
            return how far before in seconds
        If time is after trigger end:
            return how far after in seconds
        If time is between trigger start and stop
            return 0

        Args:
            time (seconds): A time to check, in seconds since epoch

        Returns:
            float: An indication of where the given time falls with respect to
                this trigger's start and end times.

        """
        # Given a frame/sample count and frame/sample rate:
        if time < self.startTime:
            return time - self.startTime
        if time > self.endTime:
            return time - self.endTime
        return 0

    def overlap(self, otherTrigger):
        """Determine how another trigger overlaps this trigger.

        Given another trigger, return the overlap information for the other
          trigger and this trigger.
          [-, -] = other trigger is entirely before this trigger
          [-, 0] = other trigger overlaps the beginning of this trigger
          [-, +] = other trigger fully envelops this trigger
          [0, -] = this or the other trigger are invalid (or both)
          [0, 0] = these triggers have identical start and end times
          [0, +] = other trigger overlaps the end of this trigger
          [+, -] = this or the other trigger are invalid (or both)
          [+, 0] = this or the other trigger are invalid (or both)
          [+, +] = other trigger is entirely after this trigger

        See the 'state' method for the meaning of the two float values returned.

        Args:
            otherTrigger (Trigger): Another Trigger object

        Returns:
            list of floats: A two-list of floats indicating how this trigger and
                the given trigger overlap.

        """
        return [self.state(otherTrigger.startTime), self.state(otherTrigger.endTime)]

    def overlaps(self, otherTrigger):
        """Determine whether or not this trigger overlaps the given trigger.

        See also: "overlap", "valid"

        Args:
            otherTrigger (Trigger): Another trigger to check for overlap

        Returns:
            bool: A boolean value indicating whether or not this trigger
                overlaps the given trigger. Returns True if they overlap and are
                both valid, or False if they do not overlap or either are not
                valid.

        """
        overlap = self.overlap(otherTrigger)
        return (overlap[0] * overlap[1]) <= 0 and self.isValid() and otherTrigger.isValid()

class AudioChunk():
    """A class that can contain and manipulate a chunk of audio data

    AudioChunk conveniently bundles audio data with timing statistics about the
        data, and functions for manipulating and querying time info about the
        data

    Args:
        chunkStartTime (float): Start time of the audio chunk in seconds since
            epoch. Defaults to None.
        audioFrequency (float): Audio sampling frequency in Hz. Defaults to
            None.
        data (numpy.ndarray): Audio data as a CxN numpy array, C=# of channels,
            N=# of samples
        idspace (str): A parameter designed to make IDs unique across processes.
            Pass a different idspace for calls from different processes.
            Defaults to None.

    Attributes:
        data (numpy.ndarray): Audio chunk data
        id (int): A unique identifier
        channelNumber (int): Number of audio channels in data
        chunkSize (int): Number of audio samples in data
        chunkStartTime (float): Start time of audio chunk, in seconds since
            epoch
        chunkEndTime (float): End time of audio chunk, in seconds since epoch
        audioFrequency (float): Audio sampling rate in Hz

    """
    newid = itertools.count().__next__
    # Source of this clever little idea: https://stackoverflow.com/a/1045724/1460057
    def __init__(self,
                chunkStartTime=None, audioFrequency=None, data=None, idspace=None):
        self.id = (AudioChunk.newid(), idspace)
        self.data = data
        self.chunkStartTime = chunkStartTime
        self.audioFrequency = audioFrequency
        self.channelNumber, self.chunkSize = self.data.shape
        self.chunkEndTime = self.calculateChunkEndTime()

    def __str__(self):
        """Create a string reprentation of the AudioChunk object for debugging.

        Returns:
            str: A string representation of the AudioChunk object

        """
        return 'Audio chunk {id}: {start} ---- {samples} samp x {n} ch ----> {end} @ {freq} Hz'.format(start=self.chunkStartTime, end=self.chunkEndTime, samples=self.chunkSize, n=self.channelNumber, freq=self.audioFrequency, id=self.id)

    def calculateChunkEndTime(self):
        """Calculate the ending time of the AudioChunk.

        Returns:
            float: The end time of the AudioChunk in seconds since epoch.

        """
        return self.chunkStartTime + (self.chunkSize / self.audioFrequency)

    def addChunkToEnd(self, nextChunk):
        """Append the given chunk to the end of this chunk.

        Args:
            nextChunk (AudioChunk): Another AudioChunk object to append to the
                end of this one.

        """
        self.data = np.concatenate((self.data, nextChunk.data), axis=1)
        self.chunkEndTime = self.calculateChunkEndTime()

    def addChunkToStart(self, nextChunk):
        """Prepend the given chunk to the beginning of this chunk.

        Args:
            nextChunk (AudioChunk): Another AudioChunk object to prepend to the
                beginning of this one.

        """
        self.data = np.concatenate((nextChunk.data, self.data), axis=1)
        self.chunkStartTime = nextChunk.chunkStartTime
        self.chunkEndTime = self.calculateChunkEndTime()

    def getChannelCount(self):
        """Return the number of audio channels in the audio data.

        Returns:
            int: The number of channels in the audio data

        """
        return self.data.shape[0]

    def getSampleCount(self):
        """Return the number of samples in the audio data.

        Returns:
            int: The number of samples in the audio data

        """
        return self.data.shape[1]

    def getTriggerState(self, trigger):
        """Check whether and how the given trigger overlaps w/ the audio chunk.

        Args:
            trigger (Trigger): A Trigger object

        Returns:
            list of floats: A 2-list of floats indicating the "state" of the
                beginning and end of the audio chunk with respect to the given
                trigger. See "Trigger.state" for more info.

        """
        chunkStartTriggerState = trigger.state(self.chunkStartTime)
        chunkEndTriggerState =   trigger.state(self.chunkEndTime)
        return chunkStartTriggerState, chunkEndTriggerState

    def splitAtSample(self, sampleSplitNum):
        """Split the Audio chunk into two AudioChunks.

        Split audio chunk into two so the first chunk has sampleSplitNum
          samples in it, and the second chunk has the rest.
          Returns the two resultant chunks in a tuple
        Note that in addition to returning the 2nd part of the chunk, the
          original object is also modified.

        Args:
            sampleSplitNum (int): The sample number at which to split the
                AudioChunk.

        Returns:
            list of AudioChunks: A 2-list of AudioChunks

        """

        if sampleSplitNum < 0:
            sampleSplitNum = 0
        if sampleSplitNum > self.getSampleCount():
            sampleSplitNum = self.getSampleCount()

        # Construct the pre-chunk
        preChunk = AudioChunk(
            chunkStartTime=self.chunkStartTime,
            audioFrequency=self.audioFrequency,
            data=np.copy(self.data[:, :sampleSplitNum]),
            idspace=self.id[1])

        # Modify this chunk so it's the post-chunk
        self.data = self.data[:, sampleSplitNum:]
        self.chunkStartTime = self.chunkStartTime + (sampleSplitNum / self.audioFrequency)
        self.channelNumber, self.chunkSize = self.data.shape
        self.chunkEndTime = self.calculateChunkEndTime()
        return preChunk, self

    def trimToTrigger(self, trigger, returnOtherPieces=False): # padStart=False):
        """Trim this AudioChunk so it lies entirely within the given trigger.

        Trim audio chunk so it lies entirely within the trigger period, and
            update AudioChunk timing accordingly
        If returnOtherPieces is  True, returns the pre-chunk before the trim
            and the post-chunk after the trim, or None for one or both if there
            is no trim before and/or after

        Args:
            trigger (Trigger): A Trigger object to trim to
            returnOtherPieces (bool): A boolean indicating whether or not to
                return the leftover bits of the AudioChunk after trimming

        Returns:
            list of AudioChunks or None: If returnOtherPieces is False, this
                AudioChunk is trimmed in place, and None is returned. Otherwise,
                The leftover trimmed pieces of the AudioChunk are returned.

        """
        chunkStartTriggerState, chunkEndTriggerState = self.getTriggerState(trigger)

        # Trim chunk start:
        if chunkStartTriggerState < 0:
            # Start of chunk is before start of trigger - truncate start of chunk.
            startSample = abs(int(chunkStartTriggerState * self.audioFrequency))
            newChunkStartTime = trigger.startTime
        elif chunkStartTriggerState == 0:
            # Start of chunk is in trigger period, do not trim start of chunk, pad if padStart=True
            startSample = 0
            newChunkStartTime = self.chunkStartTime
        else:
            # Start of chunk is after trigger period...chunk must not be in trigger period at all
            startSample = self.chunkSize
            newChunkStartTime = trigger.endTime

        # Trim chunk end
        if chunkEndTriggerState < 0:
            # End of chunk is before start of trigger...chunk must be entirely before trigger period
            endSample = 0
            newChunkEndTime = trigger.startTime
        elif chunkEndTriggerState == 0:
            # End of chunk is in trigger period, do not trim end of chunk
            endSample = self.chunkSize
            newChunkEndTime = self.chunkEndTime
        else:
            # End of chunk is after trigger period - trim chunk to end of trigger period
            endSample = self.chunkSize - (chunkEndTriggerState * self.audioFrequency)
            newChunkEndTime = trigger.endTime

        startSample = round(startSample)
        endSample = round(endSample)
#        print("Trim samples: {first}|{start} --> {end}|{last}".format(start=startSample, end=endSample, first=0, last=self.chunkSize))
        if returnOtherPieces:
            if startSample > 0:
                preChunk = AudioChunk(
                    chunkStartTime=self.chunkStartTime,
                    audioFrequency=self.audioFrequency,
                    data=np.copy(self.data[:, :startSample]))
            else:
                preChunk = None
            if endSample < self.chunkSize:
                postChunk = AudioChunk(
                    chunkStartTime=self.chunkStartTime + (endSample / self.audioFrequency),
                    audioFrequency=self.audioFrequency,
                    data=np.copy(self.data[:, endSample:]))
            else:
                postChunk = None
            parts = [preChunk, postChunk]
        else:
            parts = None

        self.data = self.data[:, startSample:endSample]
        self.chunkStartTime = newChunkStartTime
        self.channelNumber, self.chunkSize = self.data.shape
        self.chunkEndTime = self.calculateChunkEndTime()
        return parts

        # if padStart is True and startSample == 0:
        #     padLength = round((self.chunkStartTime - trigger.startTime) * self.audioFrequency)
        #     pad = np.zeros((self.channelNumber, padLength), dtype='int16')
        #     self.data = np.concatenate((pad, self.data), axis=1)
        # self.chunkSize = self.data.shape[1]

    def getAsBytes(self):
        bytePackingPattern = 'h'*self.data.shape[0]
        packingFunc = lambda x:struct.pack(bytePackingPattern, *x)
#        print(b''.join(list(map(packingFunc, self.data.transpose().tolist())))[0:20])
        return b''.join(map(packingFunc, self.data.transpose().tolist()))

#  audioChunkBytes = b''.join(map(lambda x:struct.pack(bytePackingPattern, *x), audioChunk.transpose().tolist()))

def inSchedule(startTime, stopTime, currentTime=None):
    """Determine if a timestamp is within the scheduled "on" time period or not.

    Args:
        startTime (datetime.time): Start time for the daily schedule
        stopTime (datetime.time): Stop time for the daily schedule
        currentTime (datetime.time): Time to check.

    Returns:
        bool: Is the time within the daily scheduled "on" time or not?

    """
    if currentTime is None:
        currentTime = dt.datetime.now().time()
    if stopTime >= startTime:
        # Schedule-on time does not overlap midnight
        return startTime <= currentTime and currentTime < stopTime
    else:
        # Schedule-on time overlaps midnight
        return startTime <= currentTime or currentTime < stopTime

def getDaySubfolder(root, trigger=None, timestamp=None):
    """Create a standardized path name for a day-based subfolder

    Construct a standardized path for a subfolder representing the day in
        which the trigger falls. If a trigger is not provided, use the timestamp
        argument instead.

    Args:
        root (str or Path): Path to the root folder in which the day subfolder
            should be put.
        trigger (Trigger): A Trigger object. Defaults to None.
        timestamp (datetime.datetime): A timestamp. Defaults to None.

    Returns:
        str: String representing the path for the day subfolder

    """
    if trigger is not None:
        timestamp = trigger.triggerTime
    dateString = dt.datetime.fromtimestamp(timestamp).strftime(DATE_FORMAT)
    return os.path.join(root, dateString)

def ensureDirectoryExists(directory):
    """Ensure that a directory exists; create it if it does not

    Create a directory (and subdirectories if necessary) to ensure that the
        directory exists in the filesystem

    Args:
        directory (str or Path): The directory in question

    Returns:
        None

    """
    if len(directory) > 0:
        os.makedirs(directory, exist_ok=True)

def generateTimeString(trigger=None, timestamp=None):
    """Generate a consistently formatted time string from the trigger/timestamp.

    The global variable TIME_FORMAT is used as the format.

    If no trigger is given, the timestamp argument is used instead.

    Args:
        trigger (Trigger): A Trigger object from which to extract a time to
            format into a string. Defaults to None.
        timestamp (datetime.datetime): A timestamp to format into a string

    Returns:
        str: A string representing the given timestamp formatted according to
            the global variable TIME_FORMAT.

    """
    if trigger is not None:
        timestamp = trigger.triggerTime
    return dt.datetime.fromtimestamp(timestamp).strftime(TIME_FORMAT)

def generateFileName(directory='.', baseName='unnamed', tags=[], extension=''):
    """Construct a standardized file path

    Construct a standardized file path based on a root directory a base name,
        zero or more tags, and an extension.

    Args:
        directory (str or Path): Path to the parent directory for the file.
            Defaults to '.'.
        baseName (str): The base name to use for the path. Defaults to 'unnamed'
        tags (list of str): List of tags to append to the filename.
            Defaults to [].
        extension (str): File extension. Defaults to ''.

    Returns:
        str: A string representing the path with the generated filename.

    """
    extension = '.' + slugify(extension)
    fileName = baseName
    fileName = '_'.join([fileName]+tags)
    fileName = slugify(fileName)
    fileName += extension
    return os.path.join(directory, fileName)

def generateButterBandpassCoeffs(lowcut, highcut, fs, order=5):
    """Set up audio bandpass filter coefficients for audio analysis

    Args:
        lowcut (float): The low cutoff frequency for the filter
        highcut (float): The high cutoff frequency for the filter
        fs (int): The sampling frequency of the data
        order (int): The order of the filter. Defaults to 5.

    Returns:
        (numpy.ndarray, numpy.ndarray): Numerator and denominator coefficients
            for the filter polynomial. See documentation for
            scipy.signals.butter for more information.

    """
    nyq = 0.5 * fs
    low = lowcut / nyq
    high = highcut / nyq
    b, a = butter(order, [low, high], btype='band')
    return b, a

def sendMessage(process, msg):
    """Send a message to a child process.

    This is a convenient way to safely send a message to a process.

    Args:
        process (StateMachineProces): A descendant of StateMachineProcess
        msg (2-tuple): A tuple of the following form:
            (Messages.[[message type]], [[argument]])
            Where the first element is a message type, as defined by the
            StateMachineProcesses.Messages class, and the second argument is
            an argument that depends on the message type. For example,
                (Messages.SETPARAMS, {'verbose':2})
            or
                (Messages.START, None)

    Returns:
        bool: A boolean indicating whether sending the message succeeded

    """
    if process is None:
        return False
    else:
        if process.msgQueue is None:
            return False
        else:
            process.msgQueue.put(msg)
            return True

class StdoutManager(mp.Process):
    # A process for printing output to stdout from other processes.
    # Expects the following messageBundle format from queues:
    #   msgBundle = [msg1, msg2, msg3...],
    # Where each message is of the format
    #   msg = ((arg1, arg2, arg3...), {kw1:kwarg1, kw2:kwarg2...})

    EXIT = 'exit'

    def __init__(self, logFilePath=''):
        mp.Process.__init__(self, daemon=True)
        self.queue = mp.Queue()
        self.timeout = 0.1
        self.PID = mp.Value('i', -1)
        if logFilePath is not None:
            if logFilePath == '':
                self.logFilePath = './logs/PyVAQ_Log_'+dt.datetime.now().strftime(TIME_FORMAT)
            else:
                self.logFilePath = logFilePath
            path, name = os.path.split(self.logFilePath)
            ensureDirectoryExists(path)
        else:
            self.logFilePath = None


    def run(self):
        self.PID.value = os.getpid()
        if self.logFilePath is not None:
            try:
                self.logFile = open(self.logFilePath, 'w')
            except:
                self.logFile = None
                print('Failed to open log file.')
        if self.logFile is not None:
            print('Log file begin: '+dt.datetime.now().strftime(TIME_FORMAT), file=self.logFile)

        while True:
            msgBundles = []
            try:
                msgBundles.append(self.queue.get(block=True, timeout=self.timeout))
            except queue.Empty:
                pass

            for msgBundle in msgBundles:
                if msgBundle == Messages.EXIT:
                    print("StdoutManager: Received stop signal!")
                    return 0
                for args, kwargs in msgBundle:
                    print(*args, **kwargs)
                    if self.logFile is not None:
                        print(*args, **kwargs, file=self.logFile)
                print()
        clearQueue(self.queue)
        if self.logFile is not None:
            try:
                self.logFile.close()
            except:
                print('Failed to close log file')

class States:
    # Dummy class to hold all states
    UNKNOWN =       -1
    STOPPED =       0
    INITIALIZING =  1
    READY =         2
    STOPPING =      3
    ERROR =         4
    EXITING =       5
    DEAD =          6
    IGNORING =      100
    MERGING =       102
    SYNCHRONIZING = 200
    WAITING =       300
    ANALYZING =     301
    AUDIOINIT =     501
    WRITING =       600
    BUFFERING =     601
    ACQUIRING =     700
    VIDEOINIT =     801
    TRIGGERING =    1000

class Messages:
    # Dummy class to hold all messages
    START = 'msg_start'
    STOP = 'msg_stop'
    EXIT = 'msg_exit'
    SETPARAMS = 'msg_setParams'
    MERGE = 'msg_merge'
    CHILL = 'msg_chill'
    SYNC = 'msg_sync'
    STARTANALYZE = "msg_startanalyze"
    STOPANALYZE = "msg_stopanalyze"
    TRIGGER = 'msg_trigger'
    TAGTRIGGER = 'tag_trigger'      # Send a trigger that indicates the videos that overlap with that trigger should be tagged with trigger's tags

class StateMachineProcess(mp.Process):
    # The base process that all other state machine processes inherit from.
    # It contains functionality for receiving messages from other processes,
    # and other conveniences.

    # Human-readable states
    stateList = {
        States.UNKNOWN :       'UNKNOWN',
        States.STOPPED :       'STOPPED',
        States.INITIALIZING :  'INITIALIZING',
        States.STOPPING :      'STOPPING',
        States.ERROR :         'ERROR',
        States.EXITING :       'EXITING',
        States.DEAD :          'DEAD'
    }

    settableParams = [
        'verbose'
    ]

    def __init__(self, *args, stdoutQueue=None, daemon=True, verbose=1, **kwargs):
        mp.Process.__init__(self, *args, daemon=daemon, **kwargs)
        self.ID = "X"                                   # An ID for logging purposes to identify the source of log messages
        self.msgQueue = mp.Queue()                      # Queue for receiving messages/requests from other processes
        self.stdoutQueue = stdoutQueue                  # Queue for pushing output message groups to for printing
        self.publishedStateVar = mp.Value('i', -1)      # A thread-safe variable so other processes can query this process's state
        self.PID = mp.Value('i', -1)                    # A thread-safe variable so other processes can query this process's PID
        self.publishedInfoLength = 256
        self.publishedInfoVar = mp.Array(c_wchar, self.publishedInfoLength)  # A thread-safe variable so other processes can query this process's latest info
        self.exitFlag = False                           # A flag to set to ensure the process exits ASAP
        self.stdoutBuffer = []                          # A buffer to accumulate log messages before sending out
        self.errorMessages = []                         # Place to accumulate error messages before arriving at ERROR state
        self.state = None
        self.lastState = None
        self.nextState = None
        self.verbose = verbose

    def run(self):
        # Start run by recording this process's PID
        self.PID.value = os.getpid()
        if self.verbose >= 1: self.log("PID={pid}".format(pid=os.getpid()))
        self.state = States.STOPPED
        self.nextState = States.STOPPED
        self.lastState = -1

    def updatePublishedInfo(self, info):
        if self.publishedInfoVar is not None and self.state != self.lastState:
            # Pad or truncate info as necessary to make it the correct length to fit in the shared array
            infoLength = len(info)
            if infoLength > self.publishedInfoLength:
                info = info[:self.publishedInfoLength]
            elif infoLength < self.publishedInfoLength:
                info = info + ' '*(self.publishedInfoLength - infoLength)
            L = self.publishedInfoVar.get_lock()
            locked = L.acquire(block=False)
            if locked:
                self.publishedInfoVar[:] = info
                L.release()

    def updatePublishedState(self, newState=None):
        # Update the thread-safe variable holding the current state info
        if newState is not None:
            self.state = newState
        # Update the thread-safe variable holding the current state info
        if self.publishedStateVar is not None:
            L = self.publishedStateVar.get_lock()
            locked = L.acquire(block=False)
            if locked:
                self.publishedStateVar.value = self.state
                L.release()

    def checkMessages(self, block=False, timeout=None):
        try:
            msg, arg = self.msgQueue.get(block=block, timeout=timeout)
            if msg == Messages.SETPARAMS:
                self.setParams(**arg)
                msg = ''
                arg=None
        except queue.Empty:
            msg = ''
            arg = None
        return msg, arg

    def setParams(self, **params):
        for key in params:
            if key in self.settableParams:
                setattr(self, key, params[key])
                if self.verbose >= 1: self.log("Param set: {key}={val}".format(key=key, val=params[key]))
            else:
                if self.verbose >= 0: self.log("Param not settable: {key}={val}".format(key=key, val=params[key]))

    def log(self, msg, *args, **kwargs):
        # Queue up another ID-tagged log message
        syncPrint('|| {ID} - {msg}'.format(ID=self.ID, msg=msg), *args, buffer=self.stdoutBuffer, **kwargs)

    def logTime(self, *args, **kwargs):
        timestamp = dt.datetime.now().strftime(TIME_FORMAT)
        self.log('| {timestamp} | '.format(timestamp=timestamp), *args, **kwargs)

    def logEnd(self):
        timestamp = dt.datetime.now().strftime(TIME_FORMAT)
        self.log(r'*** {timestamp} *** lastState={lastState}, state={state}, nextState={nextState} *** exitFlag={exitFlag}'.format(timestamp=timestamp, exitFlag=self.exitFlag, lastState=self.stateList[self.lastState], state=self.stateList[self.state], nextState=self.stateList[self.nextState]))
        self.log(r'*********************************** /\ {ID} {state} /\ ********************************************'.format(ID=self.ID, state=self.stateList[self.state]))

    def flushStdout(self):
        # Send current accumulated log buffer out, clear buffer.
        if len(self.stdoutBuffer) > 0:
            if self.stdoutQueue is not None:
                self.stdoutQueue.put(self.stdoutBuffer)
            else:
                for args, kwargs in self.stdoutBuffer:
                    print(*args, **kwargs)
        self.stdoutBuffer = []

    def handleError(self, msg=None, arg=None):
        # DO STUFF
        if self.verbose >= 0:
            self.log("ERROR STATE. Error messages:\n\n")
            self.log("\n\n".join(self.errorMessages))

        self.updatePublishedInfo("\n".join(self.errorMessages))

        self.errorMessages = []

        if msg is None:
            # CHECK FOR MESSAGES
            msg, arg = self.checkMessages(block=False)

        # CHOOSE NEXT STATE
        if self.lastState == States.ERROR:
            # Error ==> Error, let's just exit
            self.nextState = States.EXITING
        elif msg == '':
            if self.lastState == States.STOPPING:
                # We got an error in stopping state? Better just stop.
                self.nextState = States.STOPPED
            elif self.lastState ==States.STOPPED:
                # We got an error in the stopped state? Better just exit.
                self.nextState = States.EXITING
            else:
                self.nextState = States.STOPPING
        elif msg == Messages.STOP:
            self.nextState = States.STOPPING
        elif msg == Messages.EXIT:
            self.exitFlag = True
            if self.lastState == States.STOPPING:
                self.nextState = States.EXITING
            else:
                self.nextState = States.STOPPING
        else:
            raise SyntaxError("Message \"" + msg + "\" not relevant to " + self.stateList[self.state] + " state")

    def endLoop(self, msg=''):
        # Add an end cap for this loop's log entry, if there was one
        if (self.verbose >= 1 and (len(msg) > 0 or self.exitFlag)) or len(self.stdoutBuffer) > 0 or self.verbose >= 3:
            self.log("msg={msg}".format(msg=msg))
            self.logEnd()

        # Write the log entry
        self.flushStdout()

        # Prepare to advance to next state
        self.lastState = self.state
        self.state = self.nextState

class AVMerger(StateMachineProcess):
    # Class for merging audio and video files using ffmpeg

    # Human-readable states
    stateList = {
        States.IGNORING :'IGNORING',
        States.WAITING :'WAITING',
        States.MERGING :'MERGING',
    }

    # Include common states from parent class
    stateList.update(StateMachineProcess.stateList)

    # Stream types
    VIDEO = 'video'
    AUDIO = 'audio'

    NO_REENCODING = "No reencoding"
    COMPRESSION_OPTIONS = [NO_REENCODING]+[str(k) for k in range(52)]

    # List of params that can be set externally with the 'msg_setParams' message
    settableParams = [
        'verbose',
        'directory',
        'numFilesPerTrigger',
        'baseFileName',
        'montage',
        'deleteMergedAudioFiles',
        'deleteMergedVideoFiles',
        'compression',
        'daySubfolders',
        'baseFileName'
    ]

    def __init__(self,
        numFilesPerTrigger=2,           # Number of files expected per trigger event (audio + video)
        directory='.',                  # Directory for writing merged files
        baseFileName='',                # Base filename (sans extension) for writing merged files
        deleteMergedAudioFiles=False,   # After merging, delete unmerged audio originals
        deleteMergedVideoFiles=False,   # After merging, delete unmerged video originals
        montage=False,                  # Combine videos side by side
        compression='0',                # CRF factor for libx264 compression. '0'=lossless '23'=default '51'=terrible
        daySubfolders=True,             # Put output files into separate day folders?
        **kwargs):
        StateMachineProcess.__init__(self, **kwargs)
        # Store inputs in instance variables for later access
        self.ID = "M"
        self.ignoreFlag = True
        self.numFilesPerTrigger = numFilesPerTrigger
        self.directory = directory
        self.baseFileName = baseFileName
        self.montage = montage
        self.deleteMergedAudioFiles = deleteMergedAudioFiles
        self.deleteMergedVideoFiles = deleteMergedVideoFiles
        self.compression = compression
        if self.numFilesPerTrigger < 2:
            if self.verbose >= 0: self.log("Warning! AVMerger can't merge less than 2 files!")
        self.daySubfolders = daySubfolders

    def run(self):
        super().run()
        msg = ''; arg = None

        while True:
            # Publish updated state
            self.updatePublishedState()

            try:
# AVMerger: *********************** STOPPED *********************************
                if self.state == States.STOPPED:
                    # DO STUFF

                    # CHECK FOR MESSAGES
                    msg, arg = self.checkMessages(block=True)

                    # CHOOSE NEXT STATE
                    if self.exitFlag:
                        self.nextState = States.EXITING
                    elif msg == '':
                        self.nextState = self.state
                    elif msg == Messages.STOP:
                        self.nextState = States.STOPPED
                    elif msg == Messages.CHILL:
                        self.ignoreFlag = True
                        self.nextState = States.INITIALIZING
                    elif msg == Messages.START:
                        self.ignoreFlag = False
                        self.nextState = States.INITIALIZING
                    elif msg == Messages.STOP:
                        self.nextState = States.STOPPED
                    elif msg == Messages.EXIT:
                        self.exitFlag = True
                        self.nextState = States.EXITING
                    else:
                        raise SyntaxError("Message \"" + msg + "\" not relevant to " + self.stateList[self.state] + " state")
# AVMerger: *********************** INITIALIZING *********************************
                elif self.state == States.INITIALIZING:
                    # DO STUFF
                    if self.numFilesPerTrigger < 2:
                        raise IOError("Can't merge less than two files at a time!")

                    receivedFileEventList = []
                    groupedFileEventList = []

                    # CHECK FOR MESSAGES
                    msg, arg = self.checkMessages(block=False)

                    # CHOOSE NEXT STATE
                    if self.exitFlag:
                        self.nextState = States.STOPPING
                    elif msg == Messages.CHILL or self.ignoreFlag:
                        self.ignoreFlag = True
                        self.nextState = States.IGNORING
                    elif msg == Messages.START:
                        self.ignoreFlag = False
                        self.nextState = States.WAITING
                    elif msg in '':
                        self.nextState = States.WAITING
                    elif msg == Messages.STOP:
                        self.nextState = States.STOPPING
                    elif msg == Messages.EXIT:
                        self.exitFlag = True
                        self.nextState = States.STOPPING
                    else:
                        raise SyntaxError("Message \"" + msg + "\" not relevant to " + self.stateList[self.state] + " state")
# AVMerger: *********************** IGNORING *********************************
                elif self.state == States.IGNORING:    # ignoring merge requests
                    # DO STUFF
                    if self.numFilesPerTrigger < 2:
                        raise IOError("Can't merge less than two files at a time!")

                    # Clear any file events already received
                    receivedFileEventList = []
                    groupedFileEventList = []

                    # Reset ignore flag
                    self.ignoreFlag = False

                    # CHECK FOR MESSAGES
                    msg, arg = self.checkMessages(block=True, timeout=0.1)

                    # CHOOSE NEXT STATE
                    if msg == Messages.MERGE and arg is not None:
                        if self.verbose >= 1: self.log("Ignoring {streamType} file event for merging at {time}: {file}".format(file=arg['filePath'], streamType=arg['streamType'], time=arg['trigger'].triggerTime))
                        self.nextState = States.IGNORING
                    elif msg == Messages.CHILL:
                        self.ignoreFlag = True
                        self.nextState = States.IGNORING
                    elif msg == Messages.START:
                        self.ignoreFlag = False
                        self.nextState = States.WAITING
                    elif msg == '':
                        self.nextState = States.IGNORING
                    elif msg == Messages.STOP:
                        self.nextState = States.STOPPING
                    elif msg == Messages.EXIT:
                        self.exitFlag = True
                        self.nextState = AVMergers.STOPPING
                    else:
                        raise SyntaxError("Message \"" + msg + "\" not relevant to " + self.stateList[self.state] + " state")
# AVMerger: *********************** WAITING *********************************
                elif self.state == States.WAITING:    # Waiting for files to merge
                    # DO STUFF
                    if self.numFilesPerTrigger < 2:
                        raise IOError("Can't merge less than two files at a time!")

                    # Waiting for message of type:
                    #   (Messages.MERGE, {'filePath':filePath,
                    #                     'streamType':streamType,
                    #                     'trigger':trigger,
                    #                     'streamID':streamID}
                    # Where
                    #   filepath is a string representing an audio or video file to merge
                    #   streamType is one of the defined streamtypes in AVMerger
                    #   trigger is a trigger object
                    #   streamID is a stream ID to use for file naming (only relevant for video files)
                    # If a new file has been received, add it to the list

                    # Check if any two of the files received share a matching trigger
                    IDCounts = defaultdict(lambda:0)
                    foundID = None
                    for fileEvent in receivedFileEventList:
                        IDCounts[fileEvent['trigger'].id] += 1
                        if IDCounts[fileEvent['trigger'].id] >= self.numFilesPerTrigger:
                            foundID = fileEvent['trigger'].id
                            break

                    # If one of the trigger IDs appears enough times, separate out those two files and prepare to merge them.
                    if foundID is not None:
                        groupedFileEventList.append(tuple(filter(lambda fileEvent:fileEvent['trigger'].id == foundID, receivedFileEventList)))
                        for fileEventGroup in groupedFileEventList:
                            for fileEvent in fileEventGroup:
                                try:
                                    receivedFileEventList.remove(fileEvent)
                                except ValueError:
                                    pass  # Already removed

                    if self.verbose > 3:
                        if len(receivedFileEventList) > 0 or len(groupedFileEventList) > 0:
                            self.log("Received: ", [p['filePath'] for p in receivedFileEventList])
                            self.log("Ready:    ", [tuple([p['filePath'] for p in fileEvent]) for fileEvent in groupedFileEventList])

                    # CHECK FOR MESSAGES
                    msg, arg = self.checkMessages(block=True, timeout=0.1)

                    # CHOOSE NEXT STATE
                    if msg == Messages.MERGE and arg is not None:
                        receivedFileEventList.append(arg)
                        if self.verbose >= 1: self.log("Received {streamType} file event for merging at {time}: {file}".format(file=arg['filePath'], streamType=arg['streamType'], time=arg['trigger'].triggerTime))
                        self.nextState = States.WAITING
                    elif msg == Messages.CHILL or self.ignoreFlag:
                        self.ignoreFlag = True
                        self.nextState = States.IGNORING
                    elif len(groupedFileEventList) > 0:
                        # At least one group of unmerged matching files - go to merge
                        self.nextState = States.MERGING
                    elif msg in ['', Messages.START]:
                        self.nextState = States.WAITING
                    elif msg == Messages.STOP:
                        self.nextState = States.STOPPING
                    elif msg == Messages.EXIT:
                        self.exitFlag = True
                        self.nextState = AVMergers.STOPPING
                    else:
                        raise SyntaxError("Message \"" + msg + "\" not relevant to " + self.stateList[self.state] + " state")
# AVMerger: *********************** MERGING *********************************
                elif self.state == States.MERGING:
                    # DO STUFF
                    if self.numFilesPerTrigger < 2:
                        raise IOError("Can't merge less than two files at a time!")
                    # If a new file has been received, add it to the list

                    for fileEventGroup in groupedFileEventList:
                        mergeSuccess = True
                         # Merge all audio streams with each video stream individually
                        audioFileEvents = tuple(filter(lambda fileEvent:fileEvent['streamType'] == AVMerger.AUDIO, fileEventGroup))
                        videoFileEvents = tuple(filter(lambda fileEvent:fileEvent['streamType'] == AVMerger.VIDEO, fileEventGroup))
                        # Construct the audio part of the ffmpeg command template
                        audioFileInputText = ' '.join(['-i "{{audioFile{k}}}"'.format(k=k) for k in range(len(audioFileEvents))])
                        if self.daySubfolders:
                            mergeDirectory = getDaySubfolder(self.directory, fileEventGroup[0]['trigger'])
                        else:
                            mergeDirectory = self.directory
                        ensureDirectoryExists(mergeDirectory)
                        if self.verbose >= 1: self.log('Merging into directory: {d}, daySubfolders={dsf}'.format(d=mergeDirectory, dsf=self.daySubfolders))
                        if not self.montage:  # Make a separate file for each video stream
                            # Construct command template
                            if self.compression == AVMerger.NO_REENCODING:
                                videoEncoding = '-c:v copy'
                            else:
                                videoEncoding = '-c:v libx264 -preset veryfast -crf {compression}'.format(compression=self.compression)
                            mergeCommandTemplate = 'ffmpeg -i "{videoFile}" ' + audioFileInputText + ' ' + videoEncoding + ' -shortest -nostdin -y "{outputFile}"'
                            # Set up dictionary of strings to substitute into command template
                            kwargs = dict([('audioFile{k}'.format(k=k), audioFileEvents[k]['filePath']) for k in range(len(audioFileEvents))])
                            for videoFileEvent in videoFileEvents:
                                # Add/update dictionary to reflect this video file
                                kwargs['videoFile'] = videoFileEvent['filePath']
                                fileNameTags = [videoFileEvent['streamID'], 'merged', generateTimeString(videoFileEvent['trigger'])] + list(videoFileEvent['trigger'].tags)
                                kwargs['outputFile'] = generateFileName(directory=mergeDirectory, baseName=self.baseFileName, extension='.avi', tags=fileNameTags)
                                # Substitute strings into command template
                                mergeCommand = mergeCommandTemplate.format(**kwargs)
                                if self.verbose >= 1:
                                    self.log("Merging with kwargs: "+str(kwargs))
                                    self.log("Merging with command:")
                                    self.log("{command}".format(command=mergeCommand))
                                # Execute constructed merge command
                                status = os.system(mergeCommand)
                                mergeSuccess = mergeSuccess and (status == 0)
                                if self.verbose >= 1: self.log("Merge exit status: {status}".format(status=status))
                        else:   # Montage the video streams into one file
                            # Construct the video part of the ffmpeg command template
                            videoFileInputText = ' '.join(['-i "{{videoFile{k}}}"'.format(k=k) for k in range(len(videoFileEvents))])
                            if self.compression == AVMerger.NO_REENCODING:
                                videoEncoding = '-c:v copy'
                            else:
                                videoEncoding = '-c:v libx264 -preset veryfast -crf {compression}'.format(compression=self.compression)
                            # Construct command template
                            mergeCommandTemplate = "ffmpeg " + videoFileInputText + " " + audioFileInputText + ' ' + videoEncoding + ' -shortest -nostdin -y -filter_complex hstack "{outputFile}"'
                            # Set up dictionary of strings to substitute into command template
                            kwargs = dict(
                                [('audioFile{k}'.format(k=k), audioFileEvents[k]['filePath']) for k in range(len(audioFileEvents))] + \
                                [('videoFile{k}'.format(k=k), videoFileEvents[k]['filePath']) for k in range(len(videoFileEvents))])
                            fileNameTags = ['_'.join([videoFileEvent['streamID'] for videoFileEvent in videoFileEvents]),
                                            'montage',
                                            generateTimeString(videoFileEvent['trigger'])
                                            ] + list(videoFileEvent['trigger'].tags)
                            kwargs['outputFile'] = generateFileName(directory=mergeDirectory, baseName=self.baseFileName, extension='.avi', tags=fileNameTags)
                            kwargs['compression'] = self.compression
                            mergeCommand = mergeCommandTemplate.format(**kwargs)
                            if self.verbose >= 1:
                                self.log("Merging with kwargs: "+str(kwargs))
                                self.log("Merging with command:")
                                self.log("{command}".format(command=mergeCommand))
                            # Execute constructed merge command
                            status = os.system(mergeCommand)
                            mergeSuccess = mergeSuccess and (status == 0)
                            if self.verbose >= 1: self.log("Merge exit status: {status}".format(status=status))
                        if mergeSuccess:
                            if self.deleteMergedAudioFiles:
                                for fileEvent in audioFileEvents:
                                    if self.verbose >= 1: self.log('deleting source audio file: {file}'.format(file=fileEvent['filePath']))
                                    os.remove(fileEvent['filePath'])
                            if self.deleteMergedVideoFiles:
                                for fileEvent in videoFileEvents:
                                    if self.verbose >= 1: self.log('deleting source video file: {file}'.format(file=fileEvent['filePath']))
                                    os.remove(fileEvent['filePath'])
                        else:
                            if self.verbose >= 0: self.log('Merge failure - keeping all source files in place!')

                    # Clear merged files
                    groupedFileEventList = []

                    # CHECK FOR MESSAGES
                    msg, arg = self.checkMessages(block=True, timeout=0.1)

                    # CHOOSE NEXT STATE
                    if self.exitFlag:
                        self.nextState = States.STOPPING
                    elif msg == Messages.MERGE:
                        if arg is not None:
                            receivedFileEventList.append(arg)
                        self.nextState = States.WAITING
                    elif msg in ['', Messages.START]:
                        self.nextState = States.WAITING
                    elif msg == Messages.CHILL:
                        self.ignoreFlag = True
                        self.nextState = States.IGNORING
                    elif msg == Messages.STOP:
                        self.nextState = States.STOPPING
                    elif msg == Messages.EXIT:
                        self.exitFlag = True
                        self.nextState = States.STOPPING
                    else:
                        raise SyntaxError("Message \"" + msg + "\" not relevant to " + self.stateList[self.state] + " state")
# AVMerger: *********************** STOPPING *********************************
                elif self.state == States.STOPPING:
                    # DO STUFF

                    # CHECK FOR MESSAGES
                    msg, arg = self.checkMessages(block=False)

                    # CHOOSE NEXT STATE
                    if self.exitFlag:
                        self.nextState = States.STOPPED
                    elif msg == '':
                        self.nextState = States.STOPPED
                    elif msg == Messages.START:
                        self.nextState = States.INITIALIZING
                    elif msg == Messages.STOP:
                        self.nextState = States.STOPPED
                    elif msg == Messages.EXIT:
                        self.exitFlag = True
                        self.nextState = States.STOPPED
                    else:
                        raise SyntaxError("Message \"" + msg + "\" not relevant to " + self.stateList[self.state] + " state")
# AVMerger: *********************** ERROR *********************************
                elif self.state == States.ERROR:
                    self.handleError()
# AVMerger: *********************** EXIT *********************************
                elif self.state == States.EXITING:
                    break
                else:
                    raise KeyError("Unknown state: "+self.stateList[self.state])
            except KeyboardInterrupt:
                # Handle user using keyboard interrupt
                if self.verbose >= 0: self.log("Keyboard interrupt received - exiting")
                self.exitFlag = True
                self.nextState = States.STOPPING
            except:
                # HANDLE UNKNOWN ERROR
                self.errorMessages.append("Error in "+self.stateList[self.state]+" state\n\n"+traceback.format_exc())
                self.nextState = States.ERROR

            self.endLoop(msg=msg)

        clearQueue(self.msgQueue)
        if self.verbose >= 1: self.log("AVMerger process STOPPED")

        self.flushStdout()
        self.updatePublishedState(States.DEAD)

class Synchronizer(StateMachineProcess):
    # Class for generating two synchronization signals at the same time
    #   - one for video (send via cable to the camera GPIO)
    #   - one for audio (used internally to trigger analog input of microphone
    #     signals)
    # This class inherits from multiprocessing.Process so it can be run in a
    #   separate process, allowing a single script to generate the sync pulses
    #   and also accomplish other tasks.

    # Human-readable states
    stateList = {
         States.SYNCHRONIZING:  'SYNCHRONIZING',
         States.READY:          'SYNC_READY',
         States.WAITING:        'WAITING'
    }

    # Include common states from parent class
    stateList.update(StateMachineProcess.stateList)

    # List of params that can be set externally with the 'msg_setParams' message
    settableParams = [
        'verbose',
        'requestedAudioFrequency',  # Will only take effect when INITIALIZING
        'requestedVideoFrequency'   # Will only take effect when INITIALIZING
    ]

    def __init__(self,
        actualVideoFrequency=None,          # A shared value for publishing the actual video frequencies obtained from DAQ
        actualAudioFrequency=None,          # A shared value for publishing the actual audio frequencies obtained from DAQ
        requestedVideoFrequency=120,        # The frequency in Hz of the video sync signal
        requestedAudioFrequency=44100,      # The frequency in Hz of the audio sync signal
        videoSyncChannel=None,              # The counter channel on which to generate the video sync signal Dev3/ctr0
        videoDutyCycle=0.5,
        audioSyncChannel=None,              # The counter channel on which to generate the audio sync signal Dev3/ctr1
        audioDutyCycle=0.5,
        signalChannel=None,                 # A digital channel which can be used for various purposes, including hardware triggering sync pulse train start, and enabling/disabling writing.
        startOnHWSignal=False,              # Should synchronizer pulses wait for a rising edge on the signal channel to start?
        writeEnableOnHWSignal=False,        # Should Synchronizer signal Audio/Video writers to only write when signal channel is high?
        writerMsgQueues=[],                 # List of writer queues to send write enable/disable messages if writeEnableOnHWSignal is True
        startTime=None,                     # Shared value that is set when sync starts, used as start time by all processes (relevant for manual triggers)
        ready=None,                         # Synchronization barrier to ensure everyone's ready before beginning
        **kwargs):
        StateMachineProcess.__init__(self, **kwargs)
        # Store inputs in instance variables for later access
        self.ID = "S"
        self.actualAudioFrequency = actualAudioFrequency
        self.actualVideoFrequency = actualVideoFrequency
        self.startTime = startTime
        self.videoFrequency = requestedVideoFrequency
        self.audioFrequency = requestedAudioFrequency
        self.videoSyncChannel = videoSyncChannel
        self.audioSyncChannel = audioSyncChannel
        self.videoDutyCycle = videoDutyCycle
        self.audioDutyCycle = audioDutyCycle
        self.signalChannel = signalChannel
        self.startOnHWSignal = startOnHWSignal
        self.writeEnableOnHWSignal = writeEnableOnHWSignal
        self.writerMsgQueues = writerMsgQueues
        self.ready = ready

    def setParams(self, **params):
        super().setParams(**params)
        if "requestedAudioFrequency" in params or "requestedVideoFrequency" in params:
            self.log('Warning: requested frequency won\'t take ' + \
                     'effect until Synchronizer passes through the ' + \
                     'INITIALIZING state.')

    def run(self):
        super().run()
        msg = ''; arg = None

        while True:
            # Publish updated state
            self.updatePublishedState()

            try:
# Synchronizer: **************** STOPPED *********************************
                if self.state == States.STOPPED:
                    # DO STUFF

                    # CHECK FOR MESSAGES
                    msg, arg = self.checkMessages(block=True)

                    # CHOOSE NEXT STATE
                    if self.exitFlag:
                        self.nextState = States.EXITING
                    elif msg == '':
                        self.nextState = self.state
                    elif msg == Messages.SYNC:
                        if self.verbose >= 0:
                            self.log('Warning: Got sync start message. \
                                      Synchronizer not initialized yet, \
                                      cannot start synchronizing yet.')
                        self.nextState = self.state
                    elif msg == Messages.STOP:
                        self.nextState = States.STOPPED
                    elif msg == Messages.START:
                        self.nextState = States.INITIALIZING
                    elif msg == Messages.EXIT:
                        self.exitFlag = True
                        self.nextState = States.EXITING
                    else:
                        raise SyntaxError("Message \"" + msg + "\" not relevant to " + self.stateList[self.state] + " state")
# Synchronizer: ******************* INITIALIZING *********************************
                elif self.state == States.INITIALIZING:
                    # DO STUFF
                    writeEnable = None
                    lastWriteEnable = None

                    if self.ready.broken:
                        # Someone has already tried and failed to pass through the Barrier - reset it for everyone.
                        self.ready.reset()

                    # Configure and generate synchronization signal
                    if self.audioSyncChannel is None and self.videoSyncChannel is None:
                        trigTask = None
                        signalTask = None
                        raise IOError("At least one audio or video sync channel must be specified.")
                    else:
                        trigTask = nidaqmx.Task()                       # Create task
                        if self.signalChannel is not None:
                            signalTask = nidaqmx.Task()
                        else:
                            signalTask = None

                    if self.videoSyncChannel is not None:
                        trigTask.co_channels.add_co_pulse_chan_freq(
                            counter=self.videoSyncChannel,
                            name_to_assign_to_channel="videoFrequency",
                            units=nidaqmx.constants.FrequencyUnits.HZ,
                            initial_delay=0.0,
                            freq=self.videoFrequency,
                            duty_cycle=self.videoDutyCycle)     # Prepare a counter output channel for the video sync signal
                        if self.verbose >= 2:
                            self.log('Added video sync channel to task')
                    if self.audioSyncChannel is not None:
                        trigTask.co_channels.add_co_pulse_chan_freq(
                            counter=self.audioSyncChannel,
                            name_to_assign_to_channel="audioFrequency",
                            units=nidaqmx.constants.FrequencyUnits.HZ,
                            initial_delay=0.0,
                            freq=self.audioFrequency,
                            duty_cycle=self.audioDutyCycle)     # Prepare a counter output channel for the audio sync signal
                        if self.verbose >= 2:
                            self.log('Added audio sync channel to task')
                    # if (self.signalChannel is not None) and ((self.videoSyncChannel is not None) or (self.audioSyncChannel is not None)):
                    #     # Configure task to wait for a digital pulse on the specified channel.
                    #     trigTask.triggers.arm_start_trigger.dig_edge_src=self.signalChannel
                    #     trigTask.triggers.arm_start_trigger.trig_type=TriggerType.DIGITAL_EDGE
                    #     trigTask.triggers.arm_start_trigger.dig_edge_edge=Edge.RISING
                    trigTask.timing.cfg_implicit_timing(sample_mode=nidaqmx.constants.AcquisitionType.CONTINUOUS)

                    # Set shared values so other processes can get actual a/v frequencies
                    if self.audioSyncChannel is not None and self.actualAudioFrequency is not None:
                        self.actualAudioFrequency.value = trigTask.co_channels['audioFrequency'].co_pulse_freq
                        if self.verbose > 0: self.log('Requested audio frequency: ', self.audioFrequency, ' | actual audio frequency: ', self.actualAudioFrequency.value);
                    if self.videoSyncChannel is not None and self.actualVideoFrequency is not None:
                        self.actualVideoFrequency.value = trigTask.co_channels['videoFrequency'].co_pulse_freq
                        if self.verbose > 0: self.log('Requested video frequency: ', self.videoFrequency, ' | actual video frequency: ', self.actualVideoFrequency.value);

                    if signalTask is not None:
                        # Add dummy write channel to force execute to block until task gets start trigger
#                        signalTask.do_channels.add_do_chan(lines=self.signalChannel)
                        # signalTask.timing.cfg_samp_clk_timing(rate=10000, sample_mode=nidaqmx.constants.AcquisitionType.FINITE, samps_per_chan=1)
                        # # Configure task to wait for a digital pulse on the specified channel.
                        # signalTask.triggers.arm_start_trigger.dig_edge_src=self.signalChannel
                        # signalTask.triggers.arm_start_trigger.trig_type=TriggerType.DIGITAL_EDGE
                        # signalTask.triggers.arm_start_trigger.dig_edge_edge=Edge.RISING
                        signalReader = DigitalSingleChannelReader(signalTask.in_stream)  # Set up an analog stream reader
                        signalTask.di_channels.add_di_chan(self.signalChannel)
                        if self.verbose >= 2:
                            self.log('Added digital trigger channel to start task')

                        # signalTask.timing.cfg_samp_clk_timing(                    # Configure clock source for triggering each analog read
                        #     rate=1000,
                        #     active_edge=nidaqmx.constants.Edge.RISING,
                        #     sample_mode=nidaqmx.constants.AcquisitionType.FINITE,
                        #     samps_per_chan=1)

                    # CHECK FOR MESSAGES
                    msg, arg = self.checkMessages(block=False)

                    # CHOOSE NEXT STATE
                    if self.exitFlag:
                        self.nextState = States.STOPPING
                    elif msg in ['', Messages.START]:
                        self.nextState = States.WAITING
                    elif msg == Messages.SYNC:
                        # Skip waiting state, go straight to READY
                        self.nextState = States.READY
                    elif msg == Messages.STOP:
                        self.nextState = States.STOPPING
                    elif msg == Messages.EXIT:
                        self.exitFlag = True
                        self.nextState = States.STOPPING
                    else:
                        raise SyntaxError("Message \"" + msg + "\" not relevant to " + self.stateList[self.state] + " state")
# Synchronizer: ******************* WAITING *********************************
                elif self.state == States.WAITING:
                    # DO STUFF
                    time.sleep(0.1)

                    # CHECK FOR MESSAGES
                    msg, arg = self.checkMessages(block=False)

                    # CHOOSE NEXT STATE
                    if msg in ['', Messages.START]:
                        self.nextState = States.WAITING
                    elif msg == Messages.SYNC:
                        self.nextState = States.READY
                    elif msg == Messages.STOP:
                        self.nextState = States.STOPPING
                    elif msg == Messages.EXIT:
                        self.exitFlag = True
                        self.nextState = States.STOPPING
                    else:
                        raise SyntaxError("Message \"" + msg + "\" not relevant to " + self.stateList[self.state] + " state")
# Synchronizer: ******************* READY *********************************
                elif self.state == States.READY:
                    # DO STUFF
                    try:
                        if self.verbose >= 2:
                            self.log('Ready to start task')

                        if self.ready is not None:
                            if self.verbose >= 2: self.log('Barrier: {n} others waiting, broken={b}'.format(n=self.ready.n_waiting, b=self.ready.broken))
                            if self.ready.broken:
                                self.ready.reset()
                            self.ready.wait()
                        passedBarrier = True

                        # To give audio and video processes a chance to get totally set up for acquiring, wait a second.
                        time.sleep(1)

                        if signalTask is not None:
                            signalTask.start()
                            if self.startOnHWSignal:
                                while not signalReader.read_one_sample_one_line():
                                    time.sleep(0.1)
                                if self.verbose >= 2:
                                    self.log("Got sync start trigger!")

                        preTime = time.time_ns()
                        trigTask.start()
                        postTime = time.time_ns()
                        self.startTime.value = (preTime + postTime) / 2000000000
                        if self.verbose >= 1: self.log("Sync task started at {time} s".format(time=self.startTime.value))
                        if self.verbose >= 1: self.log("Sync task startup took {time} s".format(time=(postTime - preTime)/1000000000))
                    except BrokenBarrierError:
                        passedBarrier = False
                        if self.verbose >= 2: self.log("No simultaneous start - retrying")
                        time.sleep(0.1)

                    # CHECK FOR MESSAGES
                    msg, arg = self.checkMessages(block=False)

                    # CHOOSE NEXT STATE
                    if not passedBarrier:
                        self.nextState = States.READY
                    elif msg in ['', Messages.START, Messages.SYNC]:
                        self.nextState = States.SYNCHRONIZING
                    elif msg == Messages.STOP:
                        self.nextState = States.STOPPING
                    elif msg == Messages.EXIT:
                        self.exitFlag = True
                        self.nextState = States.STOPPING
                    else:
                        raise SyntaxError("Message \"" + msg + "\" not relevant to " + self.stateList[self.state] + " state")

# Synchronizer: ******************* SYNCHRONIZING *********************************
                elif self.state == States.SYNCHRONIZING:
                    # DO STUFF
                    if trigTask.is_task_done():
                        raise RuntimeError('Warning, synchronizer trigger task stopped unexpectedly.')

                    if self.writeEnableOnHWSignal and signalTask is not None:
                        lastWriteEnable = writeEnable
                        writeEnable = signalReader.read_one_sample_one_line()
                        if writeEnable != lastWriteEnable:
                            # Digital input has changed - notify writers to start/stop writing.
                            for writerMsgQueue in writerMsgQueues:
                                writerMsgQueue.put((Messages.SETPARAMS, {'enableWrite', writeEnable}))

                    # CHECK FOR MESSAGES
                    msg, arg = self.checkMessages(block=True, timeout=0.1)

                    # CHOOSE NEXT STATE
                    if self.exitFlag:
                        self.nextState = States.STOPPING
                    elif msg in ['', Messages.START, Messages.SYNC]:
                        self.nextState = self.state
                    elif msg == Messages.STOP:
                        self.nextState = States.STOPPING
                    elif msg == Messages.EXIT:
                        self.exitFlag = True
                        self.nextState = States.STOPPING
                    else:
                        raise SyntaxError("Message \"" + msg + "\" not relevant to " + self.stateList[self.state] + " state")
# Synchronizer: ******************* STOPPING *********************************
                elif self.state == States.STOPPING:
                    # DO STUFF
                    if trigTask is not None:
                        trigTask.stop()
                        trigTask.close()
                    if signalTask is not None:
                        signalTask.stop()
                        signalTask.close()
                    if self.actualAudioFrequency is not None:
                        self.actualAudioFrequency.value = -1
                    if self.actualVideoFrequency is not None:
                        self.actualVideoFrequency.value = -1

                    # CHECK FOR MESSAGES
                    msg, arg = self.checkMessages(block=False)

                    # CHOOSE NEXT STATE
                    if self.exitFlag:
                        self.nextState = States.STOPPED
                    elif msg == '':
                        self.nextState = States.STOPPED
                    elif msg == Messages.START:
                        self.nextState = States.INITIALIZING
                    elif msg == Messages.STOP:
                        self.nextState = States.STOPPED
                    elif msg == Messages.EXIT:
                        self.exitFlag = True
                        self.nextState = States.STOPPED
                    else:
                        raise SyntaxError("Message \"" + msg + "\" not relevant to " + self.stateList[self.state] + " state")
# Synchronizer: ******************* ERROR *********************************
                elif self.state == States.ERROR:
                    self.handleError()
# Synchronizer: ******************* EXIT *********************************
                elif self.state == States.EXITING:
                    break
                else:
                    raise KeyError("Unknown state: "+self.stateList[self.state])
            except KeyboardInterrupt:
                # Handle user using keyboard interrupt
                if self.verbose >= 0: self.log("Keyboard interrupt received - exiting")
                self.exitFlag = True
                self.nextState = States.STOPPING
            except:
                # HANDLE UNKNOWN ERROR
                self.errorMessages.append("Error in "+self.stateList[self.state]+" state\n\n"+traceback.format_exc())
                self.nextState = States.ERROR

            self.endLoop(msg=msg)

        clearQueue(self.msgQueue)
        if self.verbose >= 1: self.log("Synchronization process STOPPED")
        self.flushStdout()
        self.updatePublishedState(States.DEAD)

class AudioTriggerer(StateMachineProcess):
    '''
    AudioTriggerer: a state machine class to generate audio-based for both audio
        and video writer processes.
    '''

    # Human-readable states
    stateList = {
        States.WAITING :'WAITING',
        States.ANALYZING :'ANALYZING',
    }

    # Include common states from parent class
    stateList.update(StateMachineProcess.stateList)

    multiChannelBehaviors = ['OR', 'AND']

    # List of params that can be set externally with the 'msg_setParams' message
    settableParams = [
        'chunkSize',
        'triggerHighLevel',
        'triggerLowLevel',
        'triggerHighTime',
        'triggerLowTime',
        'triggerHighFraction',
        'triggerLowFraction',
        'maxAudioTriggerTime',
        'bandpassFrequencies',
        'butterworthOrder',
        'multiChannelStartBehavior',
        'multiChannelStopBehavior',
        'verbose',
        'scheduleEnabled',
        'scheduleStartTime',
        'scheduleStopTime',
        'tagTriggerEnabled',
        'writeTriggerEnabled'
        ]

    def __init__(self,
                audioQueue=None,
                audioFrequency=None,                # Shared var: Number of audio samples per second
                chunkSize=1000,                     # Number of audio samples per audio chunk
                triggerHighLevel=0.5,               # Volume level above which the audio must stay for triggerHighTime seconds to generate a start trigger
                triggerLowLevel=0.1,                # Volume level below which the audio must stay for triggerLowTime seconds to generate an updated (stop) trigger
                triggerHighTime=2,                  # Length of time that volume must stay above triggerHigh
                triggerLowTime=1,                   # Length of time that volume must stay below triggerLowLevel
                maxAudioTriggerTime=20,                  # Maximum length of trigger regardless of volume levels
                preTriggerTime=2,                   # Time before trigger to record
                triggerHighFraction=0.3,            # Fraction of high time that audio must be above high threshold for trigger start
                triggerLowFraction=0.3,             # Fraction of low time that audio must be below low threshold for trigger stop
                multiChannelStartBehavior='OR',     # How to handle multiple channels of audio. Either 'OR' (start when any channel goes higher than high threshold) or 'AND' (start when all channels go higher than high threshold)
                multiChannelStopBehavior='AND',     # How to handle multiple channels of audio. Either 'OR' (stop when any channel goes lower than low threshold) or 'AND' (stop when all channels go lower than low threshold)
                bandpassFrequencies = (100, 4000),  # A tuple of (lowfreq, highfreq) cutoff frequencies for bandpass filter
                butterworthOrder=6,
                scheduleEnabled=False,
                scheduleStartTime=None,
                scheduleStopTime=None,
                audioMessageQueue=None,             # Queue to send triggers to audio writers
                videoMessageQueues={},              # Queues to send triggers to video writers
                taggerQueues=None,
                tagTriggerEnabled=False,            # Enable sending triggers to writer queues?
                writeTriggerEnabled=False,          # Enable sending triggers to tagger queues?
                **kwargs):
        StateMachineProcess.__init__(self, **kwargs)
        self.audioQueue = audioQueue
        self.ID = "AT"
        if self.audioQueue is not None:
            self.audioQueue.cancel_join_thread()
        self.analysisMonitorQueue = mp.Queue()  # A queue to send analysis results to GUI for monitoring
        self.audioMessageQueue = audioMessageQueue
        self.videoMessageQueues = videoMessageQueues

        self.tagTriggerEnabled = tagTriggerEnabled      # Send triggers to tagger queues?
        self.writeTriggerEnabled = writeTriggerEnabled  # Send triggers to writer queues?
        self.taggerQueues = taggerQueues            # List of queues to processes that will use the audio triggers for tagging purposes

        self.audioFrequencyVar = audioFrequency
        self.audioFrequency = None
        self.chunkSize = chunkSize
        self.triggerHighLevel = triggerHighLevel
        self.triggerLowLevel = triggerLowLevel
        self.maxAudioTriggerTime = maxAudioTriggerTime
        self.preTriggerTime = preTriggerTime
        self.bandpassFrequencies = bandpassFrequencies
        self.butterworthOrder = butterworthOrder
        self.multiChannelStartBehavior = multiChannelStartBehavior
        self.multiChannelStopBehavior = multiChannelStopBehavior
        self.triggerHighTime = triggerHighTime
        self.triggerLowTime = triggerLowTime

        self.triggerHighChunks = None
        self.triggerLowChunks = None
        self.triggerHighFraction = triggerHighFraction
        self.triggerLowFraction = triggerLowFraction

        self.scheduleEnabled = scheduleEnabled
        self.scheduleStartTime = scheduleStartTime
        self.scheduleStopTime = scheduleStopTime

        # Generate butterworth filter coefficients...or something...
        self.filter = None

        self.analyzeFlag = False

        self.highLevelBuffer = None
        self.lowLevelBuffer = None

    def updateHighBuffer(self):
        self.triggerHighChunks = int(self.triggerHighTime * self.audioFrequency / self.chunkSize)
        if self.highLevelBuffer is not None:
            previousHighLevelBuffer = list(self.highLevelBuffer)
        else:
            previousHighLevelBuffer = []
        self.highLevelBuffer = deque(maxlen=self.triggerHighChunks)
        self.highLevelBuffer.extend(previousHighLevelBuffer)

    def updateLowBuffer(self):
        self.triggerLowChunks = int(self.triggerLowTime * self.audioFrequency / self.chunkSize)
        if self.lowLevelBuffer is not None:
            previousLowLevelBuffer = list(self.lowLevelBuffer)
        else:
            previousLowLevelBuffer = []
        self.lowLevelBuffer = deque(maxlen=self.triggerLowChunks)
        self.lowLevelBuffer.extend(previousLowLevelBuffer)

    def setParams(self, **params):
        super().setParams(**params)
        for key in params:
            if key in ["triggerHighTime", 'chunkSize']:
                self.updateHighBuffer()
            if key in ["triggerLowTime", 'chunkSize']:
                self.updateLowBuffer()
            if key == 'bandpassFrequencies' or key == 'butterworthOrder':
                self.updateFilter()

    def run(self):
        super().run()
        msg = ''; arg = None

        while True:
            # Publish updated state
            self.updatePublishedState()

            try:
# AudioTriggerer: ************ STOPPED *********************************
                if self.state == States.STOPPED:
                    # DO STUFF

                    # CHECK FOR MESSAGES
                    msg, arg = self.checkMessages(block=True)

                    # CHOOSE NEXT STATE
                    if msg == Messages.EXIT or self.exitFlag:
                        self.exitFlag = True
                        self.nextState = States.EXITING
                    elif msg == '':
                        self.nextState = States.STOPPED
                    elif msg == Messages.STOP:
                        self.nextState = States.STOPPED
                    elif msg == Messages.START:
                        self.nextState = States.INITIALIZING
                    elif msg == Messages.STARTANALYZE:
                        self.analyzeFlag = True
                        self.nextState = States.INITIALIZING
                    else:
                        raise SyntaxError("Message \"" + msg + "\" not relevant to " + self.stateList[self.state] + " state")
# AudioTriggerer: ***************** INITIALIZING *****************************
                elif self.state == States.INITIALIZING:
                    # DO STUFF
                    activeTrigger = None
                    self.audioFrequency = None

                    if self.audioFrequencyVar.value == -1:
                        # Wait for shared value audioFrequency to be set by the Synchronizer process
                        time.sleep(0.1)
                    else:
                        self.audioFrequency = self.audioFrequencyVar.value

                        self.updateFilter()
                        self.updateHighBuffer()
                        self.updateLowBuffer()

                    # CHECK FOR MESSAGES
                    msg, arg = self.checkMessages(block=False)

                    # CHOOSE NEXT STATE
                    if msg == Messages.EXIT or self.exitFlag:
                        self.exitFlag = True
                        self.nextState = States.STOPPING
                    elif msg == Messages.STOP:
                        self.nextState = States.STOPPING
                    elif msg in ['', Messages.START, Messages.STOPANALYZE]:
                        if self.audioFrequency is None:
                            self.nextState = States.INITIALIZING
                        else:
                            self.nextState = States.WAITING
                    elif msg == Messages.STARTANALYZE or self.analyzeFlag:
                        self.nextState = States.ANALYZING
                    else:
                        raise SyntaxError("Message \"" + msg + "\" not relevant to " + self.stateList[self.state] + " state")
# AudioTriggerer: ***************** WAITING ********************************
                elif self.state == States.WAITING:
                    # DO STUFF

                    # Throw away received audio
                    try:
                        self.audioQueue.get(block=True, timeout=None)
                    except queue.Empty:
                        # No audio data available, no prob.
                        pass

                    # CHECK FOR MESSAGES
                    msg, arg = self.checkMessages(block=False)

                    # CHOOSE NEXT STATE
                    if msg == Messages.STOP:
                        self.nextState = States.STOPPING
                    elif msg == Messages.EXIT:
                        self.exitFlag = True
                        self.nextState = States.STOPPING
                    elif msg == Messages.STARTANALYZE or self.analyzeFlag:
                        self.nextState = States.ANALYZING
                    elif msg in ['', Messages.STOPANALYZE, Messages.START]:
                        self.nextState = States.WAITING
                    else:
                        raise SyntaxError("Message \"" + msg + "\" not relevant to " + self.stateList[self.state] + " state")
# AudioTriggerer: ***************** ANALYZING *********************************
                elif self.state == States.ANALYZING:
                    # DO STUFF
                    self.analyzeFlag = False

                    # n = number of time steps, c = number of channels
                    # Get audio chunk from audio acquirer (c x n)
                    try:
                        chunkStartTime, audioChunk = self.audioQueue.get(block=True, timeout=0.1)
                        chunkEndTime = chunkStartTime + self.chunkSize / self.audioFrequency

                        currentTimeOfDay = dt.datetime.now().time()
                        if not self.scheduleEnabled or (self.scheduleStartTime <= currentTimeOfDay and self.scheduleStopTime <= currentTimeOfDay):
                            # If the scheduling feature is disabled, or it's enabled and we're between start/stop times, then:

                            # Bandpass filter audio (c x n)
                            filteredAudioChunk = self.bandpass(audioChunk)
                            # Center audio - remove mean (c x n)
                            filteredCenteredAudioChunk = (filteredAudioChunk.transpose() - filteredAudioChunk.mean(axis=1)).transpose()
                            # RMS audio (c x 1)
                            volume = np.sqrt((filteredCenteredAudioChunk ** 2).mean(axis=1))
                            # Threshold
                            high = volume > self.triggerHighLevel
                            low = volume < self.triggerLowLevel
                            # Enqueue new high/low indication
                            self.highLevelBuffer.append(high)
                            self.lowLevelBuffer.append(low)
                            # Calculate fraction of high/low monitoring time signals have been higher than high level or lower than low level
                            highChunks = sum(self.highLevelBuffer)
                            lowChunks = sum(self.lowLevelBuffer)
                            # Calculate fraction of high/low monitoring time audio has been above/below high/low level
                            highFrac = highChunks / self.triggerHighChunks
                            lowFrac = lowChunks / self.triggerLowChunks
                            # Check if levels have been high/low for long enough
                            highTrigger = highFrac >= self.triggerHighFraction
                            lowTrigger = lowFrac >= self.triggerLowFraction
                            # Combine channel outcomes into a single trigger outcome using specified behavior
                            if self.multiChannelStartBehavior == "OR":
                                highTrigger = highTrigger.any()
                            elif self.multiChannelStartBehavior == "AND":
                                highTrigger = highTrigger.all()
                            if self.multiChannelStopBehavior == "OR":
                                lowTrigger = lowTrigger.any()
                            elif self.multiChannelStopBehavior == "AND":
                                lowTrigger = lowTrigger.all()

                            # print("highTrigger = ", highTrigger, "lowTrigger = ", lowTrigger)

                            # Check if current active trigger is expired, and delete it if it is
                            # print("Chunk bounds:  ", chunkStartTime, '-', chunkEndTime)
                            if activeTrigger is not None:
                                # print("Trigger bounds:", activeTrigger.startTime, '-', activeTrigger.endTime)
                                if activeTrigger.state(chunkStartTime) > 0 and activeTrigger.state(chunkEndTime) > 0:
                                    # Entire chunk is after the end of the trigger period
                                    # print("Deleting active trigger (it's out of range)")
                                    activeTrigger = None
                            if activeTrigger is None and highTrigger:
                                # Send new trigger! Set to record preTriggerTime before the chunk start, and end maxAudioTriggerTime later.
                                #   If volumes go low enough for long enough, we will send an updated trigger with a new stop time
                                # print("Sending new trigger")
                                activeTrigger = Trigger(
                                    startTime = chunkStartTime - self.preTriggerTime,
                                    triggerTime = chunkStartTime,
                                    endTime = chunkStartTime - self.preTriggerTime + self.maxAudioTriggerTime,
                                    tags = set(['A']),
                                    idspace = self.ID)
                                self.sendTrigger(activeTrigger)
                                if self.verbose >= 1: self.log("Send new trigger: {t}".format(t=activeTrigger))
                            elif activeTrigger is not None and lowTrigger:
                                # Send updated trigger
                                # print("Sending updated stop trigger")
                                activeTrigger.endTime = chunkStartTime
                                # print("Setting trigger stop time to", activeTrigger.endTime)
                                self.sendTrigger(activeTrigger)
                                if self.verbose >= 1: self.log("Update trigger to stop now: {t}".format(t=activeTrigger))

                            # Send analysis summary of this chunk to the GUI
                            summary = dict(
                                volume=volume,
                                triggerHighLevel=self.triggerHighLevel,
                                triggerLowLevel=self.triggerLowLevel,
                                low=low,
                                high=high,
                                lowChunks=lowChunks,
                                highChunks=highChunks,
                                triggerLowChunks=self.triggerLowChunks,
                                triggerHighChunks=self.triggerHighChunks,
                                highFrac=highFrac,
                                lowFrac=lowFrac,
                                lowTrigger=lowTrigger,
                                highTrigger=highTrigger,
                                triggerLowFrac=self.triggerLowFraction,
                                triggerHighFrac=self.triggerHighFraction,
                                chunkStartTime=chunkStartTime,
                                chunkSize = self.chunkSize,
                                audioFrequency = self.audioFrequency,
                                activeTrigger = activeTrigger
                            )
                            self.analysisMonitorQueue.put(summary)

                            if self.verbose >= 3: self.log('h% =', highFrac, 'l% =', lowFrac, 'hT =', highTrigger, 'lT =', lowTrigger)

                    except queue.Empty:
                        pass # No audio data to analyze

                    # CHECK FOR MESSAGES
                    msg, arg = self.checkMessages(block=False)

                    # CHOOSE NEXT STATE
#                    if self.verbose >= 3: self.log("|{startState} ---- {endState}|".format(startState=chunkStartTriggerState, endState=chunkEndTriggerState))
                    if msg == Messages.EXIT or self.exitFlag:
                        self.exitFlag = True
                        self.nextState = States.STOPPING
                    elif msg == Messages.STOP:
                        self.nextState = States.STOPPING
                    elif msg == Messages.STOPANALYZE:
                        self.nextState = States.WAITING
                    elif msg in ['', Messages.STARTANALYZE, Messages.START]:
                        self.nextState = self.state
                    else:
                        raise SyntaxError("Message \"" + msg + "\" not relevant to " + self.stateList[self.state] + " state")
# AudioTriggerer: ***************** STOPPING *********************************
                elif self.state == States.STOPPING:
                    # DO STUFF

                    # CHECK FOR MESSAGES
                    msg, arg = self.checkMessages(block=False)

                    # CHOOSE NEXT STATE
                    if self.exitFlag:
                        self.nextState = States.STOPPED
                    elif msg == '':
                        self.nextState = States.STOPPED
                    elif msg == Messages.STOP:
                        self.nextState = States.STOPPED
                    elif msg == Messages.EXIT:
                        self.exitFlag = True
                        self.nextState = States.STOPPED
                    elif msg == Messages.START:
                        self.nextState = States.INITIALIZING
                    else:
                        raise SyntaxError("Message \"" + msg + "\" not relevant to " + self.stateList[self.state] + " state")
# AudioTriggerer: ***************** ERROR *********************************
                elif self.state == States.ERROR:
                    self.handleError()
# AudioTriggerer: ***************** EXIT *********************************
                elif self.state == States.EXITING:
                    break
                else:
                    raise KeyError("Unknown state: "+self.stateList[self.state])
            except KeyboardInterrupt:
                # Handle user using keyboard interrupt
                if self.verbose >= 0: self.log("Keyboard interrupt received - exiting")
                self.exitFlag = True
                self.nextState = States.STOPPING
            except:
                # HANDLE UNKNOWN ERROR
                self.errorMessages.append("Error in "+self.stateList[self.state]+" state\n\n"+traceback.format_exc())
                self.nextState = States.ERROR

            self.endLoop(msg=msg)

        clearQueue(self.msgQueue)
        clearQueue(self.analysisMonitorQueue)
        if self.verbose >= 1: self.log("Audio write process STOPPED")

        self.flushStdout()
        self.updatePublishedState(States.DEAD)

    def updateFilter(self):
        self.filter = generateButterBandpassCoeffs(self.bandpassFrequencies[0], self.bandpassFrequencies[1], self.audioFrequency, order=self.butterworthOrder)

    def thresholds(self, audioChunk):
        # Return (belowLow, belowHigh) where belowLow is true if the audioChunk
        # is below the low level, and aboveHigh is true if the audioChunk is
        # above the high level
        pass

    def bandpass(self, audioChunk):
        b, a = self.filter
        y = lfilter(b, a, audioChunk, axis=1)  # axis=
        return y

    def sendTrigger(self, trigger):
        if self.writeTriggerEnabled:
            self.audioMessageQueue.put((Messages.TRIGGER, trigger))
            for camSerial in self.videoMessageQueues:
                self.videoMessageQueues[camSerial].put((Messages.TRIGGER, trigger))
        if self.tagTriggerEnabled:
            for queue in self.taggerQueues:
                queue.put((Messages.TAGTRIGGER, trigger))

class AudioAcquirer(StateMachineProcess):
    # Class for acquiring an audio signal (or any analog signal) at a rate that
    #   is synchronized to the rising edges on the specified synchronization
    #   channel.

    # Human-readable states
    stateList = {
        States.ACQUIRING :'ACQUIRING',
        States.READY :'ACQUIRE_READY',
    }

    # Include common states from parent class
    stateList.update(StateMachineProcess.stateList)

    # List of params that can be set externally with the 'msg_setParams' message
    settableParams = [
        'verbose',
        'copyToMonitoringQueue',
        'copyToAnalysisQueue'
    ]

    def __init__(self,
                startTime=None,
                audioQueue = None,                  # A multiprocessing queue to send data to another proces for writing to disk
                chunkSize = 4410,                   # Size of the read chunk in samples
                audioFrequency = 44100,               # Maximum expected rate of the specified synchronization channel
                bufferSize = None,                  # Size of device buffer. Defaults to 1 second's worth of data
                channelNames = [],                  # Channel name for analog input (microphone signal)
                channelConfig = "DEFAULT",
                syncChannel = None,                 # Channel name for synchronization source
                sendToWriter=True,
                sendToMonitor=True,
                sendToAnalysis=True,
                ready=None,                         # Synchronization barrier to ensure everyone's ready before beginning
                copyToMonitoringQueue=True,         # Should images be also sent to the monitoring queue?
                copyToAnalysisQueue=True,           # Should images be also sent to the analysis queue?
                **kwargs):
        StateMachineProcess.__init__(self, **kwargs)
        # Store inputs in instance variables for later access
        self.ID = "AA"
        self.copyToMonitoringQueue = copyToMonitoringQueue
        self.copyToAnalysisQueue = copyToAnalysisQueue
        self.startTimeSharedValue = startTime
        self.audioFrequencyVar = audioFrequency
        self.audioFrequency = None
        self.acquireTimeout = 1 #2*chunkSize / self.audioFrequency
        self.audioQueue = audioQueue
        self.sendToWriter = sendToWriter
        self.sendToMonitor = sendToMonitor
        if self.audioQueue is not None:
            self.audioQueue.cancel_join_thread()
        if sendToMonitor:
            self.monitorQueue = mp.Queue()      # A multiprocessing queue to send data to the UI to monitor the audio
        if sendToAnalysis:
            self.analysisQueue = mp.Queue()    # A multiprocessing queue to send data to the audio triggerer process for analysis
        # if len(self.monitorQueue) > 0:
        #     self.monitorQueue.cancel_join_thread()
        self.chunkSize = chunkSize
        self.inputChannels = channelNames
        if channelConfig == "DEFAULT":
            self.channelConfig = nidaqmx.constants.TerminalConfiguration.DEFAULT
        elif channelConfig == "DIFFERENTIAL":
            self.channelConfig = nidaqmx.constants.TerminalConfiguration.DIFFERENTIAL
        elif channelConfig == "NRSE":
            self.channelConfig = nidaqmx.constants.TerminalConfiguration.NRSE
        elif channelConfig == "PSEUDODIFFERENTIAL":
            self.channelConfig = nidaqmx.constants.TerminalConfiguration.PSEUDODIFFERENTIAL
        elif channelConfig == "RSE":
            self.channelConfig = nidaqmx.constants.TerminalConfiguration.RSE
        self.syncChannel = syncChannel
        self.ready = ready
        self.exitFlag = False

    def rescaleAudio(data, maxV=10, minV=-10, maxD=32767, minD=-32767):
        return (data * ((maxD-minD)/(maxV-minV))).astype('int16')

    def run(self):
        super().run()
        msg = ''; arg = None

        while True:
            # Publish updated state
            self.updatePublishedState()

            try:
# AudioAcquirer: ***************** STOPPED *********************************
                if self.state == States.STOPPED:
                    # DO STUFF

                    # CHECK FOR MESSAGES
                    msg, arg = self.checkMessages(block=True)

                    # CHOOSE NEXT STATE
                    if self.exitFlag:
                        self.nextState = States.EXITING
                    elif msg == '':
                        self.nextState = self.state
                    elif msg == Messages.STOP:
                        self.nextState = States.STOPPED
                    elif msg == Messages.START:
                        self.nextState = States.INITIALIZING
                    elif msg == Messages.EXIT:
                        self.exitFlag = True
                        self.nextState = States.EXITING
                    else:
                        raise SyntaxError("Message \"" + msg + "\" not relevant to " + self.stateList[self.state] + " state")
# AudioAcquirer: ****************** INITIALIZING *********************************
                elif self.state == States.INITIALIZING:
                    # DO STUFF
                    self.audioFrequency = None
                    if self.startTimeSharedValue is None:
                        # no need to get start time
                        gotStartTime = True
                    else:
                        gotStartTime = False
                        startTime = -1
                    if self.ready is None:
                        # No barrier to pass
                        passedBarrier = True
                    else:
                        passedBarrier = False

                    # Read actual audio frequency from the Synchronizer process
                    if self.audioFrequencyVar.value == -1:
                        # Wait for shared value audioFrequency to be set by the Synchronizer process
                        time.sleep(0.1)
                    else:
                        self.audioFrequency = self.audioFrequencyVar.value

                        data = np.zeros((len(self.inputChannels), self.chunkSize), dtype='float')   # A pre-allocated array to receive audio data

                        processedData = data.copy()
                        readTask = nidaqmx.Task(new_task_name="audioTask")                            # Create task
                        reader = AnalogMultiChannelReader(readTask.in_stream)  # Set up an analog stream reader
                        for inputChannel in self.inputChannels:
                            readTask.ai_channels.add_ai_voltage_chan(               # Set up analog input channel
                                inputChannel,
                                terminal_config=self.channelConfig,
                                max_val=10,
                                min_val=-10)
                        readTask.timing.cfg_samp_clk_timing(                    # Configure clock source for triggering each analog read
                            rate=self.audioFrequency,
                            source=self.syncChannel,                            # Specify a timing source!
                            active_edge=nidaqmx.constants.Edge.RISING,
                            sample_mode=nidaqmx.constants.AcquisitionType.CONTINUOUS,
                            samps_per_chan=self.chunkSize)
                        sampleCount = 0

                    # CHECK FOR MESSAGES
                    msg, arg = self.checkMessages(block=False)

                    # CHOOSE NEXT STATE
                    if self.exitFlag:
                        self.nextState = States.STOPPING
                    elif msg in ['', Messages.START]:
                        if self.audioFrequency is None:
                            self.nextState = States.INITIALIZING
                        else:
                            self.nextState = States.READY
                    elif msg == Messages.STOP:
                        self.nextState = States.STOPPING
                    elif msg == Messages.EXIT:
                        self.exitFlag = True
                        self.nextState = States.STOPPING
                    else:
                        raise SyntaxError("AA - Message \"" + msg + "\" not relevant to " + self.stateList[self.state] + " state")
# AudioAcquirer: ****************** READY *********************************
                elif self.state == States.READY:
                    # DO STUFF

                    # Check if other processes are synced by waiting for barrier
                    if not passedBarrier:
                        try:
                            if self.ready is not None:
                                self.ready.wait()
                            passedBarrier = True
                            if self.verbose >= 2: self.log('Passed barrier.')
                        except BrokenBarrierError:
                            passedBarrier = False
                            if self.verbose >= 2: self.log("No simultaneous start - retrying")
                            time.sleep(0.1)

                    # Get timestamp of first audio chunk acquisition
                    if not gotStartTime:
                        if self.verbose >= 2: self.log("Getting start time from sync process...")
                        startTime = self.startTimeSharedValue.value
                        if startTime == -1:
                            gotStartTime = False
                            if self.verbose >= 2: self.log('No start time from sync process yet.')
                        else:
                            gotStartTime = True
                            if self.verbose >= 2: self.log("Got start time from sync process: "+str(startTime))

                    # CHECK FOR MESSAGES
                    msg, arg = self.checkMessages(block=True, timeout=0.1)

                    # CHOOSE NEXT STATE
                    if msg in ['', Messages.START]:
                        if not passedBarrier or not gotStartTime:
                            self.nextState = States.READY
                        else:
                            self.nextState = States.ACQUIRING
                    elif msg == Messages.STOP:
                        self.nextState = States.STOPPING
                    elif msg == Messages.EXIT:
                        self.exitFlag = True
                        self.nextState = States.STOPPING
                    else:
                        raise SyntaxError("Message \"" + msg + "\" not relevant to " + self.stateList[self.state] + " state")
# AudioAcquirer: ****************** ACQUIRING *********************************
                elif self.state == States.ACQUIRING:
                    # DO STUFF
                    try:
                        reader.read_many_sample(                            # Read a chunk of audio data
                            data,
                            number_of_samples_per_channel=self.chunkSize,
                            timeout=self.acquireTimeout)

                        chunkStartTime = startTime + sampleCount / self.audioFrequency
                        sampleCount += self.chunkSize
                        if self.verbose >= 3: self.log('# samples:'+str(sampleCount))
                        processedData = AudioAcquirer.rescaleAudio(data)
                        audioChunk = AudioChunk(chunkStartTime = chunkStartTime, audioFrequency = self.audioFrequency, data = processedData, idspace=self.ID)
                        if self.sendToWriter and self.audioQueue is not None:
                            self.audioQueue.put(audioChunk)              # If a data queue is provided, queue up the new data
                        else:
                            if self.verbose >= 2: self.log('' + processedData)

                        # Copy audio data for monitoring queues
                        monitorDataCopy = np.copy(data)

                        if self.copyToMonitoringQueue and self.monitorQueue is not None:
                            self.monitorQueue.put((self.inputChannels, chunkStartTime, monitorDataCopy))      # If a monitoring queue is provided, queue up the data
                        if self.copyToAnalysisQueue and self.analysisQueue is not None:
                            self.analysisQueue.put((chunkStartTime, monitorDataCopy))

                        if self.verbose >= 3:
                            if self.audioQueue is None:
                                audioQueueSize = None
                            else:
                                audioQueueSize = self.audioQueue.qsize()
                            if self.monitorQueue is None:
                                audioQueueSize = None
                            else:
                                audioQueueSize = self.monitorQueue.qsize()
                            if self.analysisQueue is None:
                                audioQueueSize = None
                            else:
                                audioQueueSize = self.analysisQueue.qsize()
                            self.log('Queue sizes:')
<<<<<<< HEAD
                            self.log('        Main:', self.audioQueue.qsize())
                            self.log('  Monitoring:', self.monitorQueue.qsize())
                            self.log('    Analysis:', self.analysisQueue.qsize())
=======
                            self.log('        Main:', audioQueueSize)
                            self.log('  Monitoring:', monitorQueueSize)
                            self.log('    Analysis:', analysisQueueSize)
>>>>>>> 253b7eee
                    except nidaqmx.errors.DaqError as error:
                        if self.verbose >= 0:
                            if error.error_type == nidaqmx.error_codes.DAQmxErrors.OPERATION_TIMED_OUT:
                                self.log("Audio chunk acquisition timed out.")
                                self.log(str(error))
                            if error.error_type == nidaqmx.error_codes.DAQmxErrors.SAMPLES_NOT_YET_AVAILABLE:
                                self.log("DAQ not ready with audio samples.")
                                self.log(str(error))
                            else:
                                self.log("Unrecognized DAQ error encountered during audio acquisition:")
                                self.log(str(error))
                                raise(error)

                    # CHECK FOR MESSAGES
                    msg, arg = self.checkMessages(block=False)

                    # CHOOSE NEXT STATE
                    if self.exitFlag:
                        self.nextState = States.STOPPING
                    elif msg in ['', Messages.START]:
                        self.nextState = States.ACQUIRING
                    elif msg == Messages.STOP:
                        self.nextState = States.STOPPING
                    elif msg == Messages.EXIT:
                        self.exitFlag = True
                        self.nextState = States.STOPPING
                    else:
                        raise SyntaxError("Message \"" + msg + "\" not relevant to " + self.stateList[self.state] + " state")
# AudioAcquirer: ****************** STOPPING *********************************
                elif self.state == States.STOPPING:
                    # DO STUFF
                    if readTask is not None:
                        readTask.close()

                    # CHECK FOR MESSAGES
                    msg, arg = self.checkMessages(block=False)

                    # CHOOSE NEXT STATE
                    if self.exitFlag:
                        self.nextState = States.STOPPED
                    elif msg == '':
                        self.nextState = States.STOPPED
                    elif msg == Messages.STOP:
                        self.nextState = States.STOPPED
                    elif msg == Messages.EXIT:
                        self.exitFlag = True
                        self.nextState = States.STOPPED
                    elif msg == Messages.START:
                        self.nextState = States.INITIALIZING
                    else:
                        raise SyntaxError("Message \"" + msg + "\" not relevant to " + self.stateList[self.state] + " state")
# AudioAcquirer: ****************** ERROR *********************************
                elif self.state == States.ERROR:
                    self.handleError()
# AudioAcquirer: ****************** EXIT *********************************
                elif self.state == States.EXITING:
                    if self.verbose >= 1: self.log('Exiting!')
                    break
                else:
                    raise KeyError("Unknown state: "+self.stateList[self.state])
            except KeyboardInterrupt:
                # Handle user using keyboard interrupt
                if self.verbose >= 1: self.log("Keyboard interrupt received - exiting")
                self.exitFlag = True
                self.nextState = States.STOPPING
            except:
                # HANDLE UNKNOWN ERROR
                self.errorMessages.append("Error in "+self.stateList[self.state]+" state\n\n"+traceback.format_exc())
                self.nextState = States.ERROR

            self.endLoop(msg=msg)

        clearQueue(self.msgQueue)
        clearQueue(self.monitorQueue)
        clearQueue(self.analysisQueue)
        if self.verbose >= 1: self.log("Audio acquire process STOPPED")

        self.flushStdout()
        self.updatePublishedState(States.DEAD)

class SimpleAudioWriter(StateMachineProcess):
    # Human-readable states
    stateList = {
        States.WRITING :'WRITING',
        States.AUDIOINIT:'AUDIOINIT',
    }

    # Include common states from parent class
    stateList.update(StateMachineProcess.stateList)

    # List of params that can be set externally with the 'msg_setParams' message
    settableParams = [
        'verbose',
        'audioBaseFileName',
        'audioDirectory',
        'daySubfolders',
        'enableWrite',
        'scheduleEnabled',
        'scheduleStartTime',
        'scheduleStopTime'
        ]

    def __init__(self,
                audioDirectory='.',
                audioBaseFileName='audioFile',
                channelNames=[],
                audioQueue=None,
                audioFrequency=None,    # A shared variable for audioFrequency
                frameRate=None,         # A shared variable for video framerate (needed to ensure audio sync)
                numChannels=1,
                videoLength=None,       # Requested time in seconds of each video.
                audioDepthBytes=2,
                mergeMessageQueue=None, # Queue to put (filename, trigger) in for merging
                daySubfolders=True,         # Create and write to subfolders labeled by day?
                enableWrite=True,
                scheduleEnabled=False,
                scheduleStartTime=None,
                scheduleStopTime=None,
                **kwargs):
        StateMachineProcess.__init__(self, **kwargs)
        self.ID = "SAW"
        self.audioDirectory = audioDirectory
        self.audioBaseFileName = audioBaseFileName
        self.channelNames = channelNames
        self.audioQueue = audioQueue
        if self.audioQueue is not None:
            self.audioQueue.cancel_join_thread()
        self.audioFrequencyVar = audioFrequency
        self.audioFrequency = None
        self.frameRateVar = frameRate
        self.frameRate = None
        self.numChannels = numChannels
        self.videoLength = videoLength
        self.mergeMessageQueue = mergeMessageQueue
        self.audioDepthBytes = audioDepthBytes
        self.daySubfolders = daySubfolders
        self.enableWrite = enableWrite
        self.scheduleEnabled = scheduleEnabled
        self.scheduleStartTime = scheduleStartTime
        self.scheduleStopTime = scheduleStopTime

    def run(self):
        super().run()
        msg = ''; arg = None

        while True:
            # Publish updated state
            self.updatePublishedState()

            try:
# SimpleAudioWriter: **************** STOPPED *********************************
                if self.state == States.STOPPED:
                    # DO STUFF

                    # CHECK FOR MESSAGES
                    msg, arg = self.checkMessages(block=True)

                    # CHOOSE NEXT STATE
                    if self.exitFlag:
                        self.nextState = States.EXITING
                    elif msg == '':
                        self.nextState = States.STOPPED
                    elif msg == Messages.STOP:
                        self.nextState = States.STOPPED
                    elif msg == Messages.START:
                        self.nextState = States.INITIALIZING
                    elif msg == Messages.EXIT:
                        self.exitFlag = True
                        self.nextState = States.EXITING
                    else:
                        raise SyntaxError("Message \"" + msg + "\" not relevant to " + self.stateList[self.state] + " state")
# SimpleAudioWriter: ************** INITIALIZING *****************************
                elif self.state == States.INITIALIZING:
                    # DO STUFF
                    audioFile = None
                    seriesStartTime = time.time()   # Record approximate start time (in seconds since epoch) of series for filenaming purposes
                    audioFileCount = 0
                    numSamplesInCurrentSeries = 0
                    audioChunk = None
                    audioChunkLeftover = None
                    timeWrote = 0
                    writeEnabledPrevious = True
                    writeEnabled = True
                    self.audioFrequency = None

                    # Read actual audio frequency from the Synchronizer process
                    if self.audioFrequencyVar.value == -1 or self.frameRateVar.value == -1:
                        # Wait for shared value audioFrequency & frameRate to be set by the Synchronizer process
                        # Wait for shared value frameRate to be set by the Synchronizer process
                        time.sleep(0.1)
                    else:
                        self.audioFrequency = self.audioFrequencyVar.value
                        self.frameRate = self.frameRateVar.value

                        # Calculate actual exact # of frames per video that SimpleVideoWriter will be recording
                        actualFramesPerVideo = round(self.videoLength * self.frameRate)
                        # Actual video length that SimpleVideoWriter will be using
                        actualVideoLength = actualFramesPerVideo / self.frameRate
                        # Actual # of samples per video we should record. If
                        #   this is not an integer, the # of samples per file
                        #   will vary by 1 sample, but over time the error will
                        #   not accumulate.
                        numSamplesPerFile = actualVideoLength * self.audioFrequency

                        if self.verbose >= 1:
                            self.log('Audio writer initialized:')
                            self.log('\tAudiofreq = {af} Hz'.format(af=self.audioFrequency))
                            self.log('\tSamples per file = {spf}'.format(spf=numSamplesPerFile))
                            self.log('\tTime per file = {t} s'.format(t=actualVideoLength))

                    # CHECK FOR MESSAGES
                    msg, arg = self.checkMessages(block=False)

                    # CHOOSE NEXT STATE
                    if self.exitFlag:
                        self.nextState = States.STOPPING
                    elif msg in ['', Messages.START]:
                        if self.audioFrequency is None or self.frameRate is None:
                            # Haven't received audio frequency or frame rate from synchronizer - continue waiting
                            self.nextState = States.INITIALIZING
                        else:
                            # Ready to go
                            self.nextState = States.AUDIOINIT
                    elif msg == Messages.STOP:
                        self.nextState = States.STOPPING
                    elif msg == Messages.EXIT:
                        self.exitFlag = True
                        self.nextState = States.STOPPING
                    else:
                        raise SyntaxError("Message \"" + msg + "\" not relevant to " + self.stateList[self.state] + " state")
# SimpleAudioWriter: ************** AUDIOINIT ********************************
                elif self.state == States.AUDIOINIT:
                    # Start a new audio file
                    # DO STUFF

                    scheduledOn = inSchedule(self.scheduleStartTime, self.scheduleStopTime)

                    writeEnabledPrevious = writeEnabled
                    writeEnabled = (self.enableWrite and (not self.scheduleEnabled or scheduledOn))

                    if self.verbose >= 1:
                        if writeEnabled and not writeEnabledPrevious:
                            self.logTime('Audio write now enabled.')
                        elif not writeEnabled and writeEnabledPrevious:
                            self.logTime('Audio write now disabled')

                    if audioFile is not None:
                        # Close file
                        audioFile.writeframes(b'')  # Causes recompute of header info?
                        audioFile.close()
                        audioFile = None

                    audioFileStartTime = seriesStartTime + numSamplesInCurrentSeries / self.audioFrequency
                    numSamplesInCurrentFile = 0

                    if writeEnabled:
                        # Generate new audio file path
                        audioFileNameTags = [','.join(self.channelNames), generateTimeString(timestamp=seriesStartTime), '{audioFileCount:03d}'.format(audioFileCount=audioFileCount)]
                        if self.daySubfolders:
                            audioDirectory = getDaySubfolder(self.audioDirectory, timestamp=audioFileStartTime)
                        else:
                            audioDirectory = self.audioDirectory
                        audioFileName = generateFileName(directory=audioDirectory, baseName=self.audioBaseFileName, extension='.wav', tags=audioFileNameTags)
                        ensureDirectoryExists(audioDirectory)

                        # Open and initialize audio file
                        audioFile = wave.open(audioFileName, 'w')
                        audioFile.audioFileName = audioFileName
                        # setParams: (nchannels, sampwidth, frameRate, nframes, comptype, compname)
                        audioFile.setparams((self.numChannels, self.audioDepthBytes, self.audioFrequency, 0, 'NONE', 'not compressed'))

                        newFileInfo = 'Opened audio file #{num:03d}: {n} channels, {b} bytes, {f:.2f} Hz'.format(num=audioFileCount, n=self.numChannels, b=self.audioDepthBytes, f=self.audioFrequency);
                        self.updatePublishedInfo(newFileInfo)

                        if self.verbose >= 2:
                            self.log(newFileInfo)

                    audioFileCount += 1

                    # CHECK FOR MESSAGES
                    msg, arg = self.checkMessages(block=False)

                    # CHOOSE NEXT STATE
                    if self.exitFlag:
                        self.nextState = States.STOPPING
                    elif msg == Messages.STOP:
                        self.nextState = States.STOPPING
                    elif msg == Messages.EXIT:
                        self.exitFlag = True
                        self.nextState = States.STOPPING
                    elif msg in ['', Messages.START]:
                        self.nextState = States.WRITING
                    else:
                        raise SyntaxError("Message \"" + msg + "\" not relevant to " + self.stateList[self.state] + " state")
# SimpleAudioWriter: ************** WRITING *********************************
                elif self.state == States.WRITING:
                    # DO STUFF
                    if self.verbose >= 3:
                        self.log("Audio queue size: ", self.audioQueue.qsize())

                    # Calculate how many more samples needed to complete the file
                    samplesUntilEOF = floor(numSamplesPerFile - (numSamplesInCurrentSeries % numSamplesPerFile))

                    audioChunk = self.getNextChunk()

                    # Write all or part of last audio chunk to file
                    if audioChunk is None:
                        # No audio chunk yet
                        pass
                    else:
                        # We have an audio chunk to write.

                        # Tack on audio chunk leftover, if there is one
                        if audioChunkLeftover is not None:
                            if audioChunkLeftover.getSampleCount() != 0:
                                # There are leftover samples. Include those at the start of this chunk.
                                if self.verbose >= 3:
                                    self.log('Prepending leftover chunk to new chunk:')
                                    self.log('Leftover: ', audioChunkLeftover)
                                    self.log('New:      ', audioChunk)
                                audioChunk.addChunkToStart(audioChunkLeftover)
                                audioChunkLeftover = None

                        # Split chunk to part before end of file, and part after end of file.
                        #   If the whole chunk is needed in this file, the leftover will be
                        #   None
                        if samplesUntilEOF > 0:
                            [audioChunk, audioChunkLeftover] = audioChunk.splitAtSample(samplesUntilEOF)
                        if self.verbose >= 3:
                            self.log("Pre chunk:", audioChunk)
                            self.log("Post chunk:", audioChunkLeftover)

                        # Write chunk of audio to file that was previously retrieved from the buffer
                        if writeEnabled:
                            audioFile.writeframes(audioChunk.getAsBytes())
                        numSamplesInCurrentFile += audioChunk.getSampleCount()
                        numSamplesInCurrentSeries += audioChunk.getSampleCount()

                        if self.verbose >= 3:
                            self.log('audio file num: {num}'.format(num=audioFileCount))
                            self.log('  pre-chunk samplesUntilEOF   = {ns}'.format(ns=samplesUntilEOF))
                            self.log('  chunk size                  = {ns}'.format(ns=audioChunk.getSampleCount()))
                            self.log('  numSamplesInCurrentFile     = {ns}'.format(ns=numSamplesInCurrentFile))
                            self.log('  numSamplesInCurrentSeries   = {ns}'.format(ns=numSamplesInCurrentSeries))
                            self.log("Wrote audio chunk {id}".format(id=audioChunk.id))
                            timeWrote += (audioChunk.getSampleCount() / audioChunk.audioFrequency)
                            self.log("Audio time wrote: {time}".format(time=timeWrote))

                    # CHECK FOR MESSAGES
                    msg, arg = self.checkMessages(block=False)

                    # CHOOSE NEXT STATE
                    if self.exitFlag:
                        self.nextState = States.STOPPING
                    elif msg == Messages.STOP:
                        self.nextState = States.STOPPING
                    elif msg == Messages.EXIT:
                        self.exitFlag = True
                        self.nextState = States.STOPPING
                    elif msg in ['', Messages.START]:
                        if (numSamplesPerFile - numSamplesInCurrentFile) > -1 and (numSamplesPerFile - numSamplesInCurrentFile) < 1:
                            # We've reached the desired sample count. Start a new audio file.
                            self.nextState = States.AUDIOINIT
                            # If requested, merge with video
                            if self.mergeMessageQueue is not None:
                                # Send file for AV merging:
                                fileEvent = dict(
                                    filePath=audioFile.audioFileName,
                                    streamType=AVMerger.AUDIO,
                                    trigger=Trigger(audioFileStartTime,
                                        audioFileStartTime,
                                        audioFileStartTime+actualVideoLength,
                                        id=audioFileCount, idspace='SimpleAVFiles'), #triggers[0],
                                    streamID='audio',
                                    startTime=audioFileStartTime,
                                    tags=['{audioFileCount:03d}'.format(audioFileCount=audioFileCount)]
                                    )
                                if self.verbose >= 1: self.log("Sending audio filename to merger")
                                self.mergeMessageQueue.put((Messages.MERGE, fileEvent))
                            else:
                                if self.verbose >= 3:
                                    self.log('No merge message queue available, cannot send to AVMerger')
                        elif (numSamplesPerFile - numSamplesInCurrentFile) >= 1:
                            # Not enough audio samples written to this file yet. Keep writing.
                            self.nextState = States.WRITING
                        else:
                            # Uh oh, too many audio samples in this file? Something went wrong.
                            raise IOError('More audio samples ({k}) than requested ({n}) in file!'.format(k=numSamplesInCurrentFile, n=numSamplesPerFile))
                    else:
                        raise SyntaxError("Message \"" + msg + "\" not relevant to " + self.stateList[self.state] + " state")
# SimpleAudioWriter: ************** STOPPING *********************************
                elif self.state == States.STOPPING:
                    # DO STUFF
                    if audioFile is not None:
                        audioFile.writeframes(b'')  # Recompute header info?
                        audioFile.close()
                        if self.mergeMessageQueue is not None:
                            # Send file for AV merging:
                            fileEvent = dict(
                                filePath=audioFile.audioFileName,
                                streamType=AVMerger.AUDIO,
                                trigger=Trigger(audioFileStartTime,
                                    audioFileStartTime,
                                    audioFileStartTime+actualVideoLength,
                                    id=audioFileCount, idspace='SimpleAVFiles'), #triggers[0],
                                streamID='audio',
                                startTime=audioFileStartTime,
                                tags=['{audioFileCount:03d}'.format(audioFileCount=audioFileCount)]
                            )
                            self.mergeMessageQueue.put((Messages.MERGE, fileEvent))
                        audioFile = None
                    else:
                        if self.verbose >= 3:
                            self.log('No merge message queue available, cannot send to AVMerger')

                    # CHECK FOR MESSAGES
                    msg, arg = self.checkMessages(block=False)

                    # CHOOSE NEXT STATE
                    if self.exitFlag:
                        self.nextState = States.STOPPED
                    elif msg == '':
                        self.nextState = States.STOPPED
                    elif msg == Messages.STOP:
                        self.nextState = States.STOPPED
                    elif msg == Messages.EXIT:
                        self.exitFlag = True
                        self.nextState = States.STOPPED
                    elif msg == Messages.START:
                        self.nextState = States.INITIALIZING
                    else:
                        raise SyntaxError("Message \"" + msg + "\" not relevant to " + self.stateList[self.state] + " state")
# SimpleAudioWriter: ************** ERROR *********************************
                elif self.state == States.ERROR:
                    self.handleError()
# SimpleAudioWriter: ************** EXIT *********************************
                elif self.state == States.EXITING:
                    break
                else:
                    raise KeyError("Unknown state: "+self.stateList[self.state])
            except KeyboardInterrupt:
                # Handle user using keyboard interrupt
                if self.verbose >= 0: self.log("Keyboard interrupt received - exiting")
                self.exitFlag = True
                self.nextState = States.STOPPING
            except:
                # HANDLE UNKNOWN ERROR
                self.errorMessages.append("Error in "+self.stateList[self.state]+" state\n\n"+traceback.format_exc())
                self.nextState = States.ERROR

            self.endLoop(msg=msg)

            # Prepare to advance to next state
            self.lastState = self.state
            self.state = self.nextState

        clearQueue(self.msgQueue)
        if self.verbose >= 1: self.log("Audio write process STOPPED")

        self.flushStdout()
        self.updatePublishedState(States.DEAD)

    def getNextChunk(self):
        try:
            # Get new audio chunk and return it
            newAudioChunk = self.audioQueue.get(block=True, timeout=0.1)
            if self.verbose >= 3: self.log("Got audio chunk {id} from acquirer.".format(id=newAudioChunk.id))
        except queue.Empty: # None available
            newAudioChunk = None
            if self.verbose >= 3: self.log("No audio chunk available.")
        return newAudioChunk

class AudioWriter(StateMachineProcess):
    # Human-readable states
    stateList = {
        States.WRITING :'WRITING',
        States.BUFFERING:'BUFFERING',
    }

    # Include common states from parent class
    stateList.update(StateMachineProcess.stateList)

    # List of params that can be set externally with the 'msg_setParams' message
    settableParams = [
        'verbose',
        'audioBaseFileName',
        'audioDirectory',
        'daySubfolders'
        ]

    def __init__(self,
                audioBaseFileName='audioFile',
                channelNames=[],
                audioDirectory='.',
                audioQueue=None,
                audioFrequency=None,
                numChannels=1,
                bufferSizeSeconds=4,     # Buffer size in chunks - must be equal to the buffer size of associated videowriters, and equal to an integer # of audio chunks
                chunkSize=None,
                audioDepthBytes=2,
                mergeMessageQueue=None, # Queue to put (filename, trigger) in for merging
                daySubfolders=True,         # Create and write to subfolders labeled by day?
                **kwargs):
        StateMachineProcess.__init__(self, **kwargs)
        self.ID = "AW"
        self.audioDirectory = audioDirectory
        self.audioBaseFileName = audioBaseFileName
        self.channelNames = channelNames
        self.audioQueue = audioQueue
        if self.audioQueue is not None:
            self.audioQueue.cancel_join_thread()
        self.audioFrequencyVar = audioFrequency
        self.audioFrequency = None
        self.numChannels = numChannels
        self.requestedBufferSizeSeconds = bufferSizeSeconds
        self.chunkSize = chunkSize
        self.mergeMessageQueue = mergeMessageQueue
        self.bufferSize = None
        self.buffer = None
        self.audioDepthBytes = audioDepthBytes
        self.daySubfolders = daySubfolders

    def run(self):
        super().run()
        msg = ''; arg = None

        while True:
            # Publish updated state
            self.updatePublishedState()

            try:
# AudioWriter: ******************* STOPPED *********************************
                if self.state == States.STOPPED:
                    # DO STUFF

                    # CHECK FOR MESSAGES
                    msg, arg = self.checkMessages(block=True)

                    # CHOOSE NEXT STATE
                    if self.exitFlag:
                        self.nextState = States.EXITING
                    elif msg == '':
                        self.nextState = States.STOPPED
                    elif msg == Messages.STOP:
                        self.nextState = States.STOPPED
                    elif msg == Messages.START:
                        self.nextState = States.INITIALIZING
                    elif msg == Messages.EXIT:
                        self.exitFlag = True
                        self.nextState = States.EXITING
                    else:
                        raise SyntaxError("Message \"" + msg + "\" not relevant to " + self.stateList[self.state] + " state")
# AudioWriter: ******************** INITIALIZING *****************************
                elif self.state == States.INITIALIZING:
                    # DO STUFF
                    triggers = []
                    audioChunk = None
                    audioFile = None
                    audioFileStartTime = 0;
                    timeWrote = 0
                    self.audioFrequency = None

                    # Read actual audio frequency from the Synchronizer process
                    if self.audioFrequencyVar.value == -1:
                        # Wait for shared value audioFrequency to be set by the Synchronizer process
                        time.sleep(0.1)
                    else:
                        self.audioFrequency = self.audioFrequencyVar.value

                        # Calculate buffer size and create buffer
                        self.bufferSize = int(2*(self.requestedBufferSizeSeconds * self.audioFrequency / self.chunkSize))
                        self.buffer = deque() #maxlen=self.bufferSize)

                    # CHECK FOR MESSAGES
                    msg, arg = self.checkMessages(block=False)

                    # CHOOSE NEXT STATE
                    if self.exitFlag:
                        self.nextState = States.STOPPING
                    elif msg in ['', Messages.START]:
                        if self.audioFrequency is None:
                            self.nextState = States.INITIALIZING
                        else:
                            self.nextState = States.BUFFERING
                    elif msg == Messages.STOP:
                        self.nextState = States.STOPPING
                    elif msg == Messages.EXIT:
                        self.exitFlag = True
                        self.nextState = States.STOPPING
                    else:
                        raise SyntaxError("Message \"" + msg + "\" not relevant to " + self.stateList[self.state] + " state")
# AudioWriter: ******************** BUFFERING ********************************
                elif self.state == States.BUFFERING:
                    # DO STUFF
                    if self.verbose >= 3:
                        self.log("Audio queue size: ", self.audioQueue.qsize())
                        self.log("Audio chunks in buffer: ", len(self.buffer))
                        self.log([c.id for c in self.buffer])

                    if len(self.buffer) >= self.bufferSize:
                        # If buffer is full, pull oldest audio chunk from buffer
                        audioChunk = self.buffer.popleft()
                        if self.verbose >= 0:
                            if len(self.buffer) >= self.bufferSize + 3:
                                # Buffer is getting overful for some reason
                                self.log("Warning, audio buffer is overfull: {curlen} > {maxlen}".format(curlen=len(self.buffer), maxlen=self.bufferSize))
                        if self.verbose >= 3: self.log("Pulled audio chunk {id} from buffer (buffer: {len}/{maxlen})".format(len=len(self.buffer), maxlen=self.bufferSize, id=audioChunk.id))

                    try:
                        if len(self.buffer) < self.bufferSize:
                            # There is room in the buffer for a new chunk
                            # Get new audio chunk and push it into the buffer
                            newAudioChunk = self.audioQueue.get(block=True, timeout=0.1)
                            if self.verbose >= 3: self.log("Got audio chunk {id} from acquirer. Pushing into the buffer.".format(id=newAudioChunk.id))
                            self.buffer.append(newAudioChunk)
                        else:
                            newAudioChunk = None
                    except queue.Empty: # None available
                        newAudioChunk = None

                    # CHECK FOR MESSAGES
                    msg, arg = self.checkMessages(block=False)

                    # CHOOSE NEXT STATE
                    if msg == Messages.STOP:
                        self.nextState = States.STOPPING
                    elif msg == Messages.EXIT:
                        self.exitFlag = True
                        self.nextState = States.STOPPING
                    elif len(triggers) > 0:
                        # We have triggers - next state will depend on them
                        if self.verbose >= 2: self.log("{N} triggers in line".format(N=len(triggers)))
                        if audioChunk is not None:
                            # At least one audio chunk has been received - we can check if trigger period has begun
                            chunkStartTriggerState, chunkEndTriggerState = audioChunk.getTriggerState(triggers[0])
                            delta = audioChunk.chunkStartTime - triggers[0].startTime
                            if self.verbose >= 3: self.log("Chunk {cid} trigger {tid} state: |{startState} ---- {endState}|".format(startState=chunkStartTriggerState, endState=chunkEndTriggerState, tid=triggers[0].id, cid=audioChunk.id))
                            if chunkStartTriggerState < 0 and chunkEndTriggerState < 0:
                                # Entire chunk is before trigger range. Continue buffering until we get to trigger start time.
                                if self.verbose >= 2: self.log("Active trigger {id}, but haven't gotten to start time yet, continue buffering.".format(id=triggers[0].id))
                                self.nextState = States.BUFFERING
                            elif chunkEndTriggerState >= 0 and ((chunkStartTriggerState < 0) or (delta < (1/self.audioFrequency))):
                                # Chunk overlaps start of trigger, or starts within one sample duration of the start of the trigger
                                if self.verbose >= 1: self.log("Got trigger {id} start!".format(id=triggers[0].id))
                                timeWrote = 0
                                self.nextState = States.WRITING
                            elif chunkStartTriggerState == 0 or (chunkStartTriggerState < 0 and chunkStartTriggerState > 0):
                                # Chunk overlaps trigger, but not the start of the trigger
                                if self.verbose >= 0:
                                    self.log("Partially missed audio trigger {id} by {t} seconds, which is {s} samples and {c} chunks!".format(t=delta, s=delta * self.audioFrequency, c=delta * self.audioFrequency / self.chunkSize, id=triggers[0].id))
                                timeWrote = 0
                                self.nextState = States.WRITING
                            else:
                                # Time is after trigger range...
                                if self.verbose >= 0: self.log("Warning, completely missed entire audio trigger {id}!".format(id=triggers[0].id))
                                timeWrote = 0
                                self.nextState = States.BUFFERING
                                triggers.pop(0)   # Pop off trigger that we missed
                        else:
                            # No audio chunks have been received yet, can't evaluate if trigger time has begun yet
                            if self.verbose >= 1: self.log("No audio chunks yet, can't begin trigger yet (buffer: {len}/{maxlen})".format(len=len(self.buffer), maxlen=self.bufferSize))
                            self.nextState = States.BUFFERING
                    elif msg in ['', Messages.START]:
                        self.nextState = States.BUFFERING
                    else:
                        raise SyntaxError("Message \"" + msg + "\" not relevant to " + self.stateList[self.state] + " state")
# AudioWriter: ******************** WRITING *********************************
                elif self.state == States.WRITING:
                    # DO STUFF
                    if self.verbose >= 3:
                        self.log("Audio queue size: ", self.audioQueue.qsize())
                        self.log("Audio chunks in buffer: ", len(self.buffer))
                        self.log([c.id for c in self.buffer])
                    if audioChunk is not None:
                        #     padStart = True  # Because this is the first chunk, pad the start of the chunk if it starts after the trigger period start
                        # else:
                        #     padStart = False
                        [preChunk, postChunk] = audioChunk.trimToTrigger(triggers[0], returnOtherPieces=True) #, padStart=padStart)
                        if self.verbose >= 3:
                            self.log("Trimmed chunk:", audioChunk)
                            self.log("Pre chunk:", preChunk)
                            self.log("Post chunk:", postChunk)
                        # preChunk can be discarded, as the trigger is past it, but postChunk needs to be put back in the buffer

                        if audioFile is None:
                            # Start new audio file
                            audioFileStartTime = audioChunk.chunkStartTime
                            audioFileNameTags = [','.join(self.channelNames), generateTimeString(triggers[0])] + list(triggers[0].tags)
                            if self.daySubfolders:
                                audioDirectory = getDaySubfolder(self.audioDirectory, triggers[0])
                            else:
                                audioDirectory = self.audioDirectory
                            audioFileName = generateFileName(directory=audioDirectory, baseName=self.audioBaseFileName, extension='.wav', tags=audioFileNameTags)
                            ensureDirectoryExists(audioDirectory)
                            audioFile = wave.open(audioFileName, 'w')
                            audioFile.audioFileName = audioFileName
                            # setParams: (nchannels, sampwidth, frameRate, nframes, comptype, compname)
                            audioFile.setparams((self.numChannels, self.audioDepthBytes, self.audioFrequency, 0, 'NONE', 'not compressed'))

                        # Write chunk of audio to file that was previously retrieved from the buffer
                        audioFile.writeframes(audioChunk.getAsBytes())
                        if self.verbose >= 3:
                            self.log("Wrote audio chunk {id}".format(id=audioChunk.id))
                            timeWrote += (audioChunk.data.shape[1] / audioChunk.audioFrequency)
                            self.log("Audio time wrote: {time}".format(time=timeWrote))
                    else:
                        preChunk = None
                        postChunk = None
                    try:
                        # Pop the oldest buffered audio chunk from the back of the buffer.
                        audioChunk = self.buffer.popleft()
                        if self.verbose >= 3: self.log("Pulled audio chunk {id} from buffer".format(id=audioChunk.id))
                    except IndexError:
                        if self.verbose >= 0: self.log("No audio chunks in buffer")
                        audioChunk = None  # Buffer was empty

                    # Pull new audio chunk from AudioAcquirer and add to the front of the buffer.
                    try:
                        if len(self.buffer) < self.bufferSize:
                            newAudioChunk = self.audioQueue.get(True, 0.05)
                            if self.verbose >= 3: self.log("Got audio chunk {id} from acquirer. Pushing into buffer.".format(id=newAudioChunk.id))
                            self.buffer.append(newAudioChunk)
                        else:
                            newAudioChunk = None
                    except queue.Empty:
                        # No data in audio queue yet - pass.
                        if self.verbose >= 3: self.log("No audio chunks available from acquirer")
                        newAudioChunk = None

                    # CHECK FOR MESSAGES (and consume certain messages that don't trigger state transitions)
                    msg, arg = self.checkMessages(block=False)

                    # CHOOSE NEXT STATE
                    if self.exitFlag:
                        self.nextState = States.STOPPING
                    elif msg == Messages.STOP:
                        self.nextState = States.STOPPING
                    elif msg == Messages.EXIT:
                        self.exitFlag = True
                        self.nextState = States.STOPPING
                    elif msg in ['', Messages.START]:
                        self.nextState = States.WRITING
                        if len(triggers) > 0 and audioChunk is not None:
                            chunkStartTriggerState, chunkEndTriggerState = audioChunk.getTriggerState(triggers[0])
                            if self.verbose >= 3: self.log("Chunk {cid} trigger {tid} state: |{startState} ---- {endState}|".format(startState=chunkStartTriggerState, endState=chunkEndTriggerState, tid=triggers[0].id, cid=audioChunk.id))
                            if chunkStartTriggerState * chunkEndTriggerState > 0:
                                # Trigger period does not overlap the chunk at all - return to buffering
                                if self.verbose >= 2: self.log("Audio chunk {cid} does not overlap trigger {tid}. Switching to buffering.".format(cid=audioChunk.id, tid=triggers[0].id))
                                self.nextState = States.BUFFERING
                                if audioFile is not None:
                                    # Done with trigger, close file and clear audioFile
                                    audioFile.writeframes(b'')  # Causes recompute of header info?
                                    audioFile.close()
                                    if self.mergeMessageQueue is not None:
                                        # Send file for AV merging:
                                        fileEvent = dict(
                                            filePath=audioFile.audioFileName,
                                            streamType=AVMerger.AUDIO,
                                            trigger=triggers[0],
                                            streamID='audio',
                                            startTime=audioFileStartTime
                                        )
                                        if self.verbose >= 1: self.log("Sending audio filename to merger")
                                        self.mergeMessageQueue.put((Messages.MERGE, fileEvent))
                                    audioFile = None
                                # Remove current trigger
                                oldTrigger = triggers.pop(0)

                                # Last chunk wasn't part of this trigger at all, so it didn't get written. Put it back in buffer.
                                self.buffer.appendleft(audioChunk)
                                if self.verbose >= 2:
                                    self.log("Trigger id {id} is over - putting back unused chunk.".format(id=oldTrigger.id))
                                    self.log(str(audioChunk))
                                # Last part of previous chunk wasn't part of this trigger, so put it back.
                                if postChunk is not None:
                                    # Put remainder of previous chunk back in the buffer, since it didn't get written
                                    if self.verbose >= 2:
                                        self.log("Trigger id {id} is over - putting back remaining {s} samples of current chunk in buffer.".format(s=postChunk.chunkSize, id=oldTrigger.id))
                                        self.log(str(postChunk))
                                    self.buffer.appendleft(postChunk)

                            else:
                                # Audio chunk does overlap with trigger period. Continue writing.
                                pass
                    else:
                        raise SyntaxError("Message \"" + msg + "\" not relevant to " + self.stateList[self.state] + " state")
# AudioWriter: ******************** STOPPING *********************************
                elif self.state == States.STOPPING:
                    # DO STUFF
                    if audioFile is not None:
                        audioFile.writeframes(b'')  # Recompute header info?
                        audioFile.close()
                        if self.mergeMessageQueue is not None:
                            # Send file for AV merging:
                            fileEvent = dict(
                                filePath=audioFile.audioFileName,
                                streamType=AVMerger.AUDIO,
                                trigger=triggers[0],
                                streamID='audio',
                                startTime=audioFileStartTime
                            )
                            self.mergeMessageQueue.put((Messages.MERGE, fileEvent))
                        audioFile = None
                    triggers = []

                    # CHECK FOR MESSAGES
                    msg, arg = self.checkMessages(block=False)

                    # CHOOSE NEXT STATE
                    if self.exitFlag:
                        self.nextState = States.STOPPED
                    elif msg == '':
                        self.nextState = States.STOPPED
                    elif msg == Messages.STOP:
                        self.nextState = States.STOPPED
                    elif msg == Messages.EXIT:
                        self.exitFlag = True
                        self.nextState = States.STOPPED
                    elif msg == Messages.START:
                        self.nextState = States.INITIALIZING
                    else:
                        raise SyntaxError("Message \"" + msg + "\" not relevant to " + self.stateList[self.state] + " state")
# AudioWriter: ******************** ERROR *********************************
                elif self.state == States.ERROR:
                    self.handleError()
# AudioWriter: ******************** EXIT *********************************
                elif self.state == States.EXITING:
                    break
                else:
                    raise KeyError("Unknown state: "+self.stateList[self.state])
            except KeyboardInterrupt:
                # Handle user using keyboard interrupt
                if self.verbose >= 0: self.log("Keyboard interrupt received - exiting")
                self.exitFlag = True
                self.nextState = States.STOPPING
            except:
                # HANDLE UNKNOWN ERROR
                self.errorMessages.append("Error in "+self.stateList[self.state]+" state\n\n"+traceback.format_exc())
                self.nextState = States.ERROR

            self.endLoop(msg=msg)

        clearQueue(self.msgQueue)
        if self.verbose >= 1: self.log("Audio write process STOPPED")

        self.flushStdout()
        self.updatePublishedState(States.DEAD)

    def updateTriggers(self, triggers, newTrigger):
        try:
            triggerIndex = [trigger.id for trigger in triggers].index(newTrigger.id)
            # This is an updated trigger, not a new trigger
            if self.verbose >= 2:
                self.log("Updating trigger:")
                self.log(newTrigger)
            if triggerIndex > 0 and newTrigger.startTime > newTrigger.endTime:
                # End time has been set before start time, and this is not the active trigger, so delete this trigger.
                del triggers[triggerIndex]
                if self.verbose >= 2: self.log("Deleting invalidated trigger")
            else:
                triggers[triggerIndex] = newTrigger
        except ValueError:
            # This is a new trigger
            if self.verbose >= 2:
                self.log("Adding new trigger:")
                self.log(newTrigger)
            triggers.append(newTrigger)

class VideoAcquirer(StateMachineProcess):
    '''
    VideoAcquirer: a state machine class to pull frames from a camera and pass
        to a VideoWriter process, when a received trigger becomes active.
    '''

    # Human-readable states
    stateList = {
        States.ACQUIRING :'ACQUIRING',
        States.READY :'ACQUIRE_READY',
        }

    # Include common states from parent class
    stateList.update(StateMachineProcess.stateList)

    # List of params that can be set externally with the 'msg_setParams' message
    settableParams = [
        'verbose',
    ]

    def __init__(self,
                startTime=None,
                camSerial='',
                acquireSettings={},
                frameRate=None,
                requestedFrameRate=None,
                # acquisitionBufferSize=100,
                bufferSizeSeconds=2.2,
                sendToWriter=True,
                sendToMonitor=True,
                monitorFrameRate=15,
                ready=None,                        # Synchronization barrier to ensure everyone's ready before beginning
                **kwargs):
        StateMachineProcess.__init__(self, **kwargs)
        self.startTimeSharedValue = startTime
        self.camSerial = camSerial
        self.ID = 'VA_'+self.camSerial
        self.acquireSettings = acquireSettings
        self.requestedFrameRate = requestedFrameRate
        self.frameRateVar = frameRate
        self.frameRate = None
        self.pixelFormat = None
        # self.imageQueue = mp.Queue()
        # self.imageQueue.cancel_join_thread()
        self.bufferSize = int(bufferSizeSeconds * self.requestedFrameRate)

        self.nChannels = psu.getColorChannelCount(camSerial=self.camSerial)

        if self.verbose >= 3: self.log("Temporarily initializing camera to get image size...")
        videoWidth, videoHeight = psu.getFrameSize(camSerial=self.camSerial)
        # Get current camera pixel format
        self.pixelFormat = psu.getPixelFormat(camSerial=self.camSerial)
        if self.verbose >= 2: print('Camera pixel format is:', self.pixelFormat)

        if sendToWriter:
            self.imageQueue = SharedImageSender(
                width=videoWidth,
                height=videoHeight,
                verbose=self.verbose,
                pixelFormat=self.pixelFormat,
                outputType='bytes',
                outputCopy=False,
                lockForOutput=False,
                maxBufferSize=self.bufferSize,
                channels=self.nChannels,
                name=self.camSerial+'____main',
                allowOverflow=False
            )
            if self.verbose >= 2: self.log("Creating shared image sender with max buffer size:", self.bufferSize)
            self.imageQueueReceiver = self.imageQueue.getReceiver()
        else:
            self.imageQueue = None
            self.imageQueueReceiver = None

        if sendToMonitor:
            self.monitorImageSender = SharedImageSender(
                width=videoWidth,
                height=videoHeight,
                verbose=self.verbose,
                outputType='PIL',
                outputCopy=False,
                lockForOutput=False,
                maxBufferSize=1,
                channels=self.nChannels,
                name=self.camSerial+'_monitor',
                allowOverflow=True
            )
            self.monitorImageReceiver = self.monitorImageSender.getReceiver()
    #        self.monitorImageQueue.cancel_join_thread()
        else:
            self.monitorImageSender = None
            self.monitorImageReceiver = None
        self.monitorMasterFrameRate = monitorFrameRate
        self.ready = ready
        self.frameStopwatch = Stopwatch()
        self.monitorStopwatch = Stopwatch()
        self.acquireStopwatch = Stopwatch()
        self.exitFlag = False

    def run(self):
        super().run()

        if self.imageQueue is not None:
            self.imageQueue.setupBuffers()
        if self.monitorImageSender is not None:
            self.monitorImageSender.setupBuffers()

        msg = ''; arg = None

        while True:
            # Publish updated state
            self.updatePublishedState()

            try:
# VideoAcquirer: ******************** STOPPED *********************************
                if self.state == States.STOPPED:
                    # DO STUFF

                    # CHECK FOR MESSAGES
                    msg, arg = self.checkMessages(block=True)

                    # CHOOSE NEXT STATE
                    if self.exitFlag:
                        self.nextState = States.EXITING
                    elif msg == '':
                        self.nextState = self.state
                    elif msg == Messages.STOP:
                        self.nextState = States.STOPPED
                    elif msg == Messages.START:
                        self.nextState = States.INITIALIZING
                    elif msg == Messages.EXIT:
                        self.exitFlag = True
                        self.nextState = States.EXITING
                    else:
                        raise SyntaxError("Message \"" + msg + "\" not relevant to " + self.stateList[self.state] + " state")
# VideoAcquirer: ****************** INITIALIZING *********************************
                elif self.state == States.INITIALIZING:
                    # DO STUFF
                    cam = None
                    camList = None
                    system = None
                    if self.startTimeSharedValue is None:
                        # no need to get start time
                        gotStartTime = True
                    else:
                        gotStartTime = False
                    if self.ready is None:
                        # No barrier to pass
                        passedBarrier = True
                    else:
                        passedBarrier = False

                    self.frameRate = None
                    imageCount = 0
                    im = imp = imageResult = None
                    startTime = -1
                    frameTime = None
                    imageID = None
                    lastImageID = None
                    droppedFrameCount = 0

                    # Read actual frame rate from the Synchronizer process
                    if self.frameRateVar.value == -1:
                        # Wait for shared value frameRate to be set by the Synchronizer process
                        time.sleep(0.1)
                    else:
                        self.frameRate = self.frameRateVar.value
                        if self.verbose >= 2: self.log("Initializing camera...")
                        system = PySpin.System.GetInstance()
                        camList = system.GetCameras()
                        cam = camList.GetBySerial(self.camSerial)
                        cam.Init()

                        psu.applyCameraConfiguration(self.acquireSettings, cam=cam)
                        if self.verbose >= 2: self.log("...camera initialization complete")

                        monitorFramePeriod = 1.0/self.monitorMasterFrameRate
                        if self.verbose >= 1: self.log("Monitoring with period", monitorFramePeriod)
                        thisTime = 0
                        lastTime = time.time()

                    # CHECK FOR MESSAGES
                    msg, arg = self.checkMessages(block=False)

                    # CHOOSE NEXT STATE
                    if self.exitFlag:
                        self.nextState = States.STOPPING
                    elif msg in ['', Messages.START]:
                        if self.frameRate is None:
                            self.nextState = States.INITIALIZING
                        else:
                            self.nextState = States.READY
                    elif msg == Messages.STOP:
                        self.nextState = States.STOPPING
                    elif msg == Messages.EXIT:
                        self.exitFlag = True
                        self.nextState = States.STOPPING
                    else:
                        raise SyntaxError(self.ID + " Message \"" + msg + "\" not relevant to " + self.stateList[self.state] + " state")
# VideoAcquirer: ****************** READY *********************************
                elif self.state == States.READY:
                    # DO STUFF
                    if not cam.IsStreaming():
                        cam.BeginAcquisition()

                    # Check if other processes are synced by waiting for barrier
                    if not passedBarrier:
                        try:
                            if self.ready is not None:
                                self.ready.wait()
                            passedBarrier = True
                            if self.verbose >= 2: self.log('Passed barrier')
                        except BrokenBarrierError:
                            passedBarrier = False
                            if self.verbose >= 2: self.log("No simultaneous start - retrying")
                            time.sleep(0.1)

                    # Get timestamp of first image acquisition
                    if not gotStartTime:
                        if self.verbose >= 2: self.log("Getting start time from sync process...")
                        startTime = self.startTimeSharedValue.value
                        if startTime == -1:
                            gotStartTime = False
                            if self.verbose >= 2: self.log('No start time from sync process yet.')
                        else:
                            gotStartTime = True
                            if self.verbose >= 2: self.log("Got start time from sync process: "+str(startTime))

                    # CHECK FOR MESSAGES
                    msg, arg = self.checkMessages(block=True, timeout=0.1)

                    # CHOOSE NEXT STATE
                    if msg in ['', Messages.START]:
                        if not passedBarrier or not gotStartTime:
                            self.nextState = States.READY
                        else:
                            self.nextState = States.ACQUIRING
                    elif msg == Messages.STOP:
                        self.nextState = States.STOPPING
                    elif msg == Messages.EXIT:
                        self.exitFlag = True
                        self.nextState = States.STOPPING
                    else:
                        raise SyntaxError("Message \"" + msg + "\" not relevant to " + self.stateList[self.state] + " state")
# VideoAcquirer: ****************** ACQUIRING *********************************
                elif self.state == States.ACQUIRING:
#                    if self.verbose > 1: profiler.enable()
                    # DO STUFF
                    try:
                        #  Retrieve next received image
                        if self.verbose >= 3:
                            self.acquireStopwatch.click()
                        try:
                            imageResult = cam.GetNextImage(1000)  # Timeout in ms

                            if self.verbose >= 3:
                                self.acquireStopwatch.click()
                                self.log("Get image from camera time: {t}".format(t=self.acquireStopwatch.period()))

                            if self.verbose >= 3:
                                # Time frames, as an extra check
                                self.frameStopwatch.click()
                                self.log("Video freq: ", self.frameStopwatch.frequency())
                        except PySpin.SpinnakerException as e:
                            self.log('Image grab timeout:', str(e))
                            imageResult = None

                        #  Ensure image completion
                        if imageResult is None:
                            pass
                        elif imageResult.IsIncomplete():
                            if self.verbose >= 0: self.log('Image incomplete with image status %d...' % imageResult.GetImageStatus())
                        else:
#                            imageConverted = imageResult.Convert(PySpin.PixelFormat_BGR8)
                            imageCount += 1
                            lastImageID = imageID
                            imageID = imageResult.GetFrameID()
                            if lastImageID is not None and imageID != lastImageID + 1 and self.verbose >= 0:
                                droppedFrameCount += 1
                                self.log('WARNING - DROPPED FRAMES! Image ID {a} was followed by image ID {b}. {k} dropped frames total'.format(a=lastImageID, b=imageID, k=droppedFrameCount))
                                raise IOError('DROPPED FRAMES!!!')
                            if self.verbose >= 3:
                                self.log('# frames:'+str(imageCount))
                                self.log('Frame ID:'+str(imageID))
                            frameTime = startTime + imageCount / self.frameRate

                            if self.verbose >= 3: self.log("Got image from camera, t="+str(frameTime))

                            # imp = PickleableImage(imageResult.GetWidth(), imageResult.GetHeight(), 0, 0, imageResult.GetPixelFormat(), imageResult.GetData(), frameTime)

                            # Put image into image queue
                            if self.verbose >= 3: self.log("bytes = "+str(imageResult.GetNDArray()[0:10, 0]))

                            if self.imageQueue is not None:
                                self.imageQueue.put(imarray=imageResult.GetNDArray(), metadata={'frameTime':frameTime, 'imageID':imageID})
                                if self.verbose >= 3:
                                    self.log("Pushed image into buffer")
                                    self.log('Queue size={qsize}, maxsize={maxsize}'.format(qsize=self.imageQueue.qsize(), maxsize=self.imageQueue.maxBufferSize))

                            if self.monitorImageSender is not None:
                                # Put the occasional image in the monitor queue for the UI
                                thisTime = time.time()
                                actualMonitorFramePeriod = thisTime - lastTime
                                if (thisTime - lastTime) >= monitorFramePeriod:
                                    try:
                                        self.monitorImageSender.put(imageResult, metadata={'pixelFormat':self.pixelFormat})
                                        if self.verbose >= 3: self.log("Sent frame for monitoring")
                                        lastTime = thisTime
                                    except queue.Full:
                                        if self.verbose >= 3: self.log("Can't put frame in for monitoring - no room")
                                        pass

                        if imageResult is not None:
                            imageResult.Release()
                    except PySpin.SpinnakerException:
                        self.log('' + traceback.format_exc())
                        if self.verbose >= 0: self.log("Video frame acquisition timed out.")

                    # CHECK FOR MESSAGES
                    msg, arg = self.checkMessages(block=False)

                    # CHOOSE NEXT STATE
                    if self.exitFlag:
                        self.nextState = States.STOPPING
                    elif msg in ['', Messages.START]:
                        self.nextState = States.ACQUIRING
                    elif msg == Messages.STOP:
                        self.nextState = States.STOPPING
                    elif msg == Messages.EXIT:
                        self.exitFlag = True
                        self.nextState = States.STOPPING
                    else:
                        raise SyntaxError("Message \"" + msg + "\" not relevant to " + self.stateList[self.state] + " state")
#                    if self.verbose > 1: profiler.disable()
# VideoAcquirer: ****************** STOPPING *********************************
                elif self.state == States.STOPPING:
                    # DO STUFF
                    if cam is not None:
                        cam.EndAcquisition()
                        cam.DeInit()
                        cam = None
                        camList.Clear()
                        camList = None
                    if system is not None:
                        system.ReleaseInstance()
                        system = None

                    # Inform image monitors that we're done sending images for now
                    if self.monitorImageSender is not None:
                        if self.verbose >= 2: self.log('Sending "done" message to image monitor')
                        self.monitorImageSender.put(None, metadata={'done':True})

                    # CHECK FOR MESSAGES
                    msg, arg = self.checkMessages(block=False)

                    # CHOOSE NEXT STATE
                    if self.exitFlag:
                        self.nextState = States.STOPPED
                    elif msg == '':
                        self.nextState = States.STOPPED
                    elif msg == Messages.STOP:
                        self.nextState = States.STOPPED
                    elif msg == Messages.EXIT:
                        self.exitFlag = True
                        self.nextState = States.STOPPED
                    elif msg == Messages.START:
                        self.nextState = States.INITIALIZING
                    else:
                        raise SyntaxError("Message \"" + msg + "\" not relevant to " + self.stateList[self.state] + " state")
# VideoAcquirer: ****************** ERROR *********************************
                elif self.state == States.ERROR:
                    self.handleError()
# VideoAcquirer: ****************** EXIT *********************************
                elif self.state == States.EXITING:
                    break
                else:
                    raise KeyError("Unknown state: "+self.stateList[self.state])
            except KeyboardInterrupt:
                # Handle user using keyboard interrupt
                if self.verbose >= 0: self.log("Keyboard interrupt received - exiting")
                self.exitFlag = True
                self.nextState = States.STOPPING
            except:
                # HANDLE UNKNOWN ERROR
                self.errorMessages.append("Error in "+self.stateList[self.state]+" state\n\n"+traceback.format_exc())
                self.nextState = States.ERROR

            self.endLoop(msg=msg)

        clearQueue(self.msgQueue)
        # clearQueue(self.imageQueue)
        # clearQueue(self.monitorImageQueue)
        if self.verbose >= 1: self.log("Video acquire process STOPPED")
        # if self.verbose > 1:
        #     s = io.StringIO()
        #     ps = pstats.Stats(profiler, stream=s)
        #     ps.print_stats()
        #     self.log(s.getvalue())

        self.flushStdout()
        self.updatePublishedState(States.DEAD)

class SimpleVideoWriter(StateMachineProcess):
    # Human-readable states
    stateList = {
        States.WRITING :'WRITING',
        States.VIDEOINIT : 'VIDEOINIT',
    }

    # Include common states from parent class
    stateList.update(StateMachineProcess.stateList)

    # List of params that can be set externally with the 'msg_setParams' message
    settableParams = [
        'verbose',
        'videoBaseFileName',
        'videoDirectory',
        'daySubfolders',
        'gpuVEnc',
        'enableWrite',
        'scheduleEnabled',
        'scheduleStartTime',
        'scheduleStopTime',
        'gpuCompressionArgs',
        'cpuCompressionArgs'
        ]

    def __init__(self,
                videoDirectory='.',
                videoBaseFileName='videoFile',
                imageQueue=None,
                requestedFrameRate=None,
                frameRate=None,
                mergeMessageQueue=None,            # Queue to put (filename, trigger) in for merging
                camSerial='',
                daySubfolders=True,
                videoLength=2,   # Video length in seconds
                gpuVEnc=False,   # Should we use GPU acceleration
                enableWrite=True,
                scheduleEnabled=False,
                scheduleStartTime=None,
                scheduleStopTime=None,
                gpuCompressionArgs=None,
                cpuCompressionArgs=None,
                **kwargs):
        StateMachineProcess.__init__(self, **kwargs)
        self.camSerial = camSerial
        self.ID = 'SVW_' + self.camSerial
        self.videoDirectory=videoDirectory
        self.videoBaseFileName = videoBaseFileName
        self.imageQueue = imageQueue
        # if self.imageQueue is not None:
        #     self.imageQueue.cancel_join_thread()
        self.requestedFrameRate = requestedFrameRate
        self.frameRateVar = frameRate
        self.frameRate = None
        self.mergeMessageQueue = mergeMessageQueue
        self.videoWriteMethod = 'ffmpeg'   # options are ffmpeg, PySpin, OpenCV
        self.daySubfolders = daySubfolders
        self.videoLength = videoLength
        self.videoFrameCount = None   # Number of frames to save to each video. Wait until we get actual framerate from synchronizer
        self.gpuVEnc = gpuVEnc
        self.enableWrite = enableWrite
        self.scheduleEnabled = scheduleEnabled
        self.scheduleStartTime = scheduleStartTime
        self.scheduleStopTime = scheduleStopTime
        self.gpuCompressionArgs = gpuCompressionArgs
        self.cpuCompressionArgs = cpuCompressionArgs

    def run(self):
        super().run()

        msg = ''; arg = None

        while True:
            # Publish updated state
            self.updatePublishedState()

            try:
# SimpleVideoWriter: ***************** STOPPED *********************************
                if self.state == States.STOPPED:
                    # DO STUFF

                    # CHECK FOR MESSAGES
                    msg, arg = self.checkMessages(block=True)

                    # CHOOSE NEXT STATE
                    if self.exitFlag:
                        self.nextState = States.EXITING
                    elif msg == '':
                        self.nextState = States.STOPPED
                    elif msg == Messages.STOP:
                        self.nextState = States.STOPPED
                    elif msg == Messages.START:
                        self.nextState = States.INITIALIZING
                    elif msg == Messages.EXIT:
                        self.exitFlag = True
                        self.nextState = States.EXITING
                    else:
                        raise SyntaxError("Message \"" + msg + "\" not relevant to " + self.stateList[self.state] + " state")
# SimpleVideoWriter: ************** INITIALIZING *********************************
                elif self.state == States.INITIALIZING:
                    # DO STUFF
                    videoFileInterface = None
                    seriesStartTime = time.time()   # Record approximate start time (in seconds since epoch) of series for filenaming purposes
                    videoCount = 0                  # Initialize video count, used to number video files
                    numFramesInCurrentSeries = 0    # Initialize series-wide frame count, for estimating subsequent video times
                    writeEnabledPrevious = True
                    writeEnabled = True

                    self.frameRate = self.frameRateVar.value
                    if self.frameRate == -1:
                        # Frame rate var still hasn't been set
                        # Wait for shared value frameRate to be set by the Synchronizer process
                        time.sleep(0.1)
                    else:
                        # Frame rate has been set by the synchronizer process - continue on
                        self.frameRate = self.frameRateVar.value
                        self.videoFrameCount = round(self.videoLength * self.frameRate)
                        self.log("Video framerate = {f}".format(f=self.frameRate))
                        self.log("Video length = {L}".format(L=self.videoLength))
                        self.log("Video frame count = {n}".format(n=self.videoFrameCount))

                    # CHECK FOR MESSAGES
                    msg, arg = self.checkMessages(block=False)

                    # CHOOSE NEXT STATE
                    if self.exitFlag:
                        self.nextState = States.STOPPING
                    elif msg in ['', Messages.START]:
                        if self.frameRate == -1:
                            # Frame rate hasn't been set by synchronizer yet
                            self.nextState = States.INITIALIZING
                        else:
                            # Frame rate has been set by synchronizer
                            self.nextState = States.VIDEOINIT
                    elif msg == Messages.STOP:
                        self.nextState = States.STOPPING
                    elif msg == Messages.EXIT:
                        self.exitFlag = True
                        self.nextState = States.STOPPING
                    else:
                        raise SyntaxError("Message \"" + msg + "\" not relevant to " + self.stateList[self.state] + " state")
# SimpleVideoWriter: ************** VIDEOINIT *********************************
                elif self.state == States.VIDEOINIT:
                    # Start a new video file
                    # DO STUFF

                    # Check if
                    #   1. Video write is manually enabled or not
                    #   2. Video write is scheduled to be on or off
                    numFramesInCurrentVideo = 0

                    scheduledOn = inSchedule(self.scheduleStartTime, self.scheduleStopTime)

                    writeEnabledPrevious = writeEnabled
                    writeEnabled = (self.enableWrite and (not self.scheduleEnabled or scheduledOn))

                    if self.verbose >= 2:
                        currentTimeOfDay = dt.datetime.now().time()
                        self.logTime('Schedule enabled: {e}'.format(e=self.scheduleEnabled))
                        self.logTime('  Current time:   {t}'.format(t=currentTimeOfDay))
                        self.logTime('  Start time:     {t}'.format(t=self.scheduleStartTime))
                        self.logTime('  Current time:   {t}'.format(t=self.scheduleStopTime))
                        self.logTime('  Write enabled:  {e}'.format(e=writeEnabled))

                    if self.verbose >= 1:
                        if writeEnabled and not writeEnabledPrevious:
                            self.logTime('Video write now enabled.')
                        elif not writeEnabled and writeEnabledPrevious:
                            self.logTime('Video write now disabled')

                    if writeEnabled:
                        im = None
                        videoFileStartTime = seriesStartTime + numFramesInCurrentSeries / self.frameRate

                        if videoFileInterface is not None:
                            if self.verbose >= 2: self.log('Closing pre-existing video file interface.')
                            # Close file
                            if self.videoWriteMethod == "PySpin":
                                videoFileInterface.Close()
                            elif self.videoWriteMethod == "ffmpeg":
                                videoFileInterface.close()
                            videoFileInterface = None

                        # Generate new video file path
                        videoFileNameTags = [self.camSerial, generateTimeString(timestamp=seriesStartTime), '{videoCount:03d}'.format(videoCount=videoCount)]
                        if self.daySubfolders:
                            videoDirectory = getDaySubfolder(self.videoDirectory, timestamp=videoFileStartTime)
                        else:
                            videoDirectory = self.videoDirectory
                        videoFileName = generateFileName(directory=videoDirectory, baseName=self.videoBaseFileName, extension='.avi', tags=videoFileNameTags)
                        if self.verbose >= 2: self.log('New filename:', videoFileName)
                        if self.verbose >= 3: self.log('Ensuring directory exists:', videoDirectory)
                        ensureDirectoryExists(videoDirectory)

                        if self.verbose >= 3: self.log('Opening new file writing interface...')

                        # Initialize video writer interface
                        if self.videoWriteMethod == "PySpin":
                            if videoFileInterface is not None:
                                videoFileInterface.Close()

                            videoFileInterface = PySpin.SpinVideo()
                            option = PySpin.AVIOption()
                            option.frameRate = self.frameRate
                            if self.verbose >= 2: self.log("Opening file to save video with frameRate ", option.frameRate)
                            videoFileInterface.Open(videoFileName, option)
                            stupidChangedVideoNameThanksABunchFLIR = videoFileName + '-0000.avi'
                            videoFileInterface.videoFileName = stupidChangedVideoNameThanksABunchFLIR
                        elif self.videoWriteMethod == "ffmpeg":
                            if self.verbose >= 3: self.log('Using ffmpeg writer')
                            if videoFileInterface is not None:
                                if self.verbose >= 3: self.log('Closing previous file interface')
                                videoFileInterface.close()

                            # Map PySpin pixel format into an ffmpeg pixel format
                            ffmpegPixelFormats = psu.pixelFormats[self.imageQueue.pixelFormat]['ffmpeg']
                            if ffmpegPixelFormats is None or len(ffmpegPixelFormats) == 0:
                                raise TypeError('No ffmpeg format is known for PySpin format {f}'.format(f=self.imageQueue.pixelFormat))

                            videoFileInterface = fw.ffmpegWriter(videoFileName, "bytes", verbose=self.verbose, input_pixel_format=ffmpegPixelFormats[0], fps=self.frameRate, gpuVEnc=self.gpuVEnc)

                        newFileInfo = 'Opened video file #{num:03d}: {f:.2f} fps, gpu encoding={gpu}'.format(num=videoCount, f=self.frameRate, gpu=self.gpuVEnc);
                        self.updatePublishedInfo(newFileInfo)

                        if self.verbose >= 3: self.log('...opened new file writing interface')

                    videoCount += 1

                    # CHECK FOR MESSAGES
                    msg, arg = self.checkMessages(block=False)

                    # CHOOSE NEXT STATE
                    if self.exitFlag:
                        self.nextState = States.STOPPING
                    elif msg == Messages.STOP:
                        self.nextState = States.STOPPING
                    elif msg == Messages.EXIT:
                        self.exitFlag = True
                        self.nextState = States.STOPPING
                    elif msg in ['', Messages.START]:
                        self.nextState = States.WRITING
                    else:
                        raise SyntaxError("Message \"" + msg + "\" not relevant to " + self.stateList[self.state] + " state")
                    # if self.verbose >= 1: profiler.disable()
# SimpleVideoWriter: ************** WRITING *********************************
                elif self.state == States.WRITING:
                    # if self.verbose >= 1: profiler.enable()
                    # DO STUFF
                    if self.verbose >= 3:
                        self.logTime("Image queue size: ", self.imageQueue.qsize(), ". Getting next image...")

                    im, frameTime, imageID, frameShape = self.getNextimage()

                    if im is None:
                        # No images available.
                        if self.verbose >= 3:
                            self.logTime("...no image yet. Waiting...")
                    else:
                        if writeEnabled:
                            if videoFileInterface is None:
                                raise IOError('Attempted to write but writer interface does not exist')

                            if self.verbose >= 3:
                                self.logTime("...got image. Sending to writer...")

                            if len(self.imageQueue.frameShape) == 3:
                                width, height, channels = frameShape
                            else:
                                width, height = frameShape
                                channels = 1

                            # Write video frame from queue to file
                            if self.videoWriteMethod == "PySpin":
                                # Reconstitute PySpin image from PickleableImage
                                # im = PySpin.Image.Create(imp.width, imp.height, imp.offsetX, imp.offsetY, imp.pixelFormat, imp.data)
                                # Convert image to desired format
                                videoFileInterface.Append(im.Convert(PySpin.PixelFormat_RGB8, PySpin.HQ_LINEAR))
                                if self.verbose >= 2: self.logTime("wrote frame using PySpin!")
                                # try:
                                #     im.Release()
                                # except PySpin.SpinnakerException:
                                #     if self.verbose >= 0:
                                #         self.log("Error releasing unconverted PySpin image after appending to AVI.")
                                #         self.log(traceback.format_exc())
                                del im
                            elif self.videoWriteMethod == "ffmpeg":
                                videoFileInterface.write(im, shape=(height, width))
                                if self.verbose >= 2: self.logTime("wrote frame using ffmpeg!")
                                if self.verbose >= 3: self.log("bytes=", str(im[0:10]))
                            if self.verbose >= 3:
                                self.logTime("...wrote image ID " + str(imageID))
                        elif self.verbose >= 3:
                            self.log('Skipped writing a frame because video write is disabled.')

                        numFramesInCurrentVideo += 1
                        numFramesInCurrentSeries += 1

                    # CHECK FOR MESSAGES (and consume certain messages that don't trigger state transitions)
                    msg, arg = self.checkMessages(block=False)

                    # CHOOSE NEXT STATE
                    if self.exitFlag:
                        self.nextState = States.STOPPING
                    elif msg == Messages.STOP:
                        self.nextState = States.STOPPING
                    elif msg == Messages.EXIT:
                        self.exitFlag = True
                        self.nextState = States.STOPPING
                    elif msg in ['', Messages.START]:
                        if numFramesInCurrentVideo == self.videoFrameCount:
                            # We've reached desired video frame count. Start a new video.
                            self.nextState = States.VIDEOINIT
                            # If requested, merge with audio.
                            #   This doesn't really work with SimpleVideoWriter right now. For potential future use.
                            if self.mergeMessageQueue is not None and videoFileInterface is not None:
                                # Send file for AV merging:
                                if self.videoWriteMethod == "PySpin":
                                    fileEvent = dict(
                                        filePath=videoFileInterface.videoFileName,
                                        streamType=AVMerger.VIDEO,
                                        trigger=None, #triggers[0],
                                        streamID=self.camSerial,
                                        startTime=videoFileStartTime,
                                        tags=['{videoCount:03d}'.format(videoCount=videoCount)]
                                    )
                                else:
                                    fileEvent = dict(
                                        filePath=videoFileName,
                                        streamType=AVMerger.VIDEO,
                                        trigger=Trigger(videoFileStartTime,
                                            videoFileStartTime,
                                            videoFileStartTime+self.videoFrameCount/self.frameRate,
                                            id=videoCount, idspace='SimpleAVFiles'), #triggers[0],
                                        streamID=self.camSerial,
                                        startTime=videoFileStartTime,
                                        tags=['{videoCount:03d}'.format(videoCount=videoCount)]
                                    )
                                if self.verbose >= 2: self.log("Sending video filename to merger")
                                self.mergeMessageQueue.put((Messages.MERGE, fileEvent))
                            else:
                                if self.verbose >= 3:
                                    self.log('No merge message queue available, cannot send to AVMerger')
                        elif numFramesInCurrentVideo < self.videoFrameCount:
                            # Not enough frames yet. Keep writing.
                            self.nextState = States.WRITING
                        else:
                            # Uh oh, too many frames? Something went wrong.
                            raise IOError('More frames ({k}) than requested ({n}) in video!'.format(k=numFramesInCurrentVideo, n=self.videoFrameCount))
                    else:
                        raise SyntaxError("Message \"" + msg + "\" not relevant to " + self.stateList[self.state] + " state")
                    # if self.verbose >= 1: profiler.disable()
# SimpleVideoWriter: ************** STOPPING *********************************
                elif self.state == States.STOPPING:
                    # DO STUFF
                    if videoFileInterface is not None:
                        if self.videoWriteMethod == "PySpin":
                            videoFileInterface.Close()
                        elif self.videoWriteMethod == "ffmpeg":
                            videoFileInterface.close()
                        if self.mergeMessageQueue is not None:
                            # Send file for AV merging:
                            if self.videoWriteMethod == "PySpin":
                                fileEvent = dict(
                                    filePath=videoFileInterface.videoFileName,
                                    streamType=AVMerger.VIDEO,
                                    trigger=None, #triggers[0],
                                    streamID=self.camSerial,
                                    startTime=videoFileStartTime,
                                    tags=['{videoCount:03d}'.format(videoCount=videoCount)]
                                )
                            else:
                                fileEvent = dict(
                                    filePath=videoFileName,
                                    streamType=AVMerger.VIDEO,
                                    trigger=Trigger(videoFileStartTime,
                                        videoFileStartTime,
                                        videoFileStartTime+self.videoFrameCount/self.frameRate,
                                        id=videoCount, idspace='SimpleAVFiles'), #triggers[0],
                                    streamID=self.camSerial,
                                    startTime=videoFileStartTime,
                                    tags=['{videoCount:03d}'.format(videoCount=videoCount)]
                                )
                            self.mergeMessageQueue.put((Messages.MERGE, fileEvent))
                        videoFileInterface = None

                    # CHECK FOR MESSAGES
                    msg, arg = self.checkMessages(block=False)

                    # CHOOSE NEXT STATE
                    if self.exitFlag:
                        self.nextState = States.STOPPED
                    elif msg == '':
                        self.nextState = States.STOPPED
                    elif msg == Messages.STOP:
                        self.nextState = States.STOPPED
                    elif msg == Messages.EXIT:
                        self.exitFlag = True
                        self.nextState = States.STOPPED
                    elif msg == Messages.START:
                        self.nextState = States.INITIALIZING
                    else:
                        raise SyntaxError("Message \"" + msg + "\" not relevant to " + self.stateList[self.state] + " state")
# SimpleVideoWriter: ************** ERROR *********************************
                elif self.state == States.ERROR:
                    self.handleError()
# SimpleVideoWriter: ************** EXIT *********************************
                elif self.state == States.EXITING:
                    break
                else:
                    raise KeyError("Unknown state: "+self.stateList[self.state])
            except KeyboardInterrupt:
                # Handle user using keyboard interrupt
                if self.verbose >= 0: self.log("Keyboard interrupt received - exiting")
                self.exitFlag = True
                self.nextState = States.STOPPING
            except:
                # HANDLE UNKNOWN ERROR
                self.errorMessages.append("Error in "+self.stateList[self.state]+" state\n\n"+traceback.format_exc())
                self.nextState = States.ERROR

            self.endLoop(msg=msg)

        if self.verbose >= 1: self.log("Video write process STOPPED")
        # if self.verbose > 1:
        #     s = io.StringIO()
        #     ps = pstats.Stats(profiler, stream=s)
        #     ps.print_stats()
        #     self.log(s.getvalue())
        self.flushStdout()
        self.updatePublishedState(States.DEAD)

    def getNextimage(self):
        # Pull image and metadata from acquirer queue
        try:
            # Get new video frame from acquirer and push it into the buffer
            im, metadata = self.imageQueue.get(includeMetadata=True) #block=True, timeout=0.1)
            frameTime = metadata['frameTime']
            imageID = metadata['imageID']
            frameShape = self.imageQueue.frameShape;
            if self.verbose >= 3: self.log("Got video frame from acquirer. ID={ID}, t={t}".format(t=metadata['frameTime'], ID=imageID))
        except queue.Empty:
            # No frames available from acquirer
            if self.verbose >= 3: self.log("No images available from acquirer")
            im = None
            frameTime = None
            imageID = None
            frameShape = None
        return im, frameTime, imageID, frameShape

class VideoWriter(StateMachineProcess):
    # Human-readable states
    stateList = {
        States.WRITING :'WRITING',
        States.BUFFERING :'BUFFERING',
    }

    # Include common states from parent class
    stateList.update(StateMachineProcess.stateList)

    # List of params that can be set externally with the 'msg_setParams' message
    settableParams = [
        'verbose',
        'videoBaseFileName',
        'videoDirectory',
        'daySubfolders'
        ]

    def __init__(self,
                videoDirectory='.',
                videoBaseFileName='videoFile',
                imageQueue=None,
                requestedFrameRate=None,
                frameRate=None,
                mergeMessageQueue=None,            # Queue to put (filename, trigger) in for merging
                bufferSizeSeconds=2.2,
                camSerial='',
                daySubfolders=True,
                **kwargs):
        StateMachineProcess.__init__(self, **kwargs)
        self.camSerial = camSerial
        self.ID = 'VW_' + self.camSerial
        self.videoDirectory=videoDirectory
        self.videoBaseFileName = videoBaseFileName
        self.imageQueue = imageQueue
        # if self.imageQueue is not None:
        #     self.imageQueue.cancel_join_thread()
        self.requestedFrameRate = requestedFrameRate
        self.frameRateVar = frameRate
        self.frameRate = None
        self.mergeMessageQueue = mergeMessageQueue
        self.bufferSize = int(1.6*bufferSizeSeconds * self.requestedFrameRate)
        self.buffer = deque() #maxlen=self.bufferSize)
        self.videoWriteMethod = 'PySpin'   # options are ffmpeg, PySpin, OpenCV
        self.daySubfolders = daySubfolders

    def run(self):
        super().run()

        msg = ''; arg = None

        while True:
            # Publish updated state
            self.updatePublishedState()

            try:
# VideoWriter: ******************** STOPPED *********************************
                if self.state == States.STOPPED:
                    # DO STUFF

                    # CHECK FOR MESSAGES
                    msg, arg = self.checkMessages(block=True)

                    # CHOOSE NEXT STATE
                    if self.exitFlag:
                        self.nextState = States.EXITING
                    elif msg == '':
                        self.nextState = States.STOPPED
                    elif msg == Messages.STOP:
                        self.nextState = States.STOPPED
                    elif msg == Messages.START:
                        self.nextState = States.INITIALIZING
                    elif msg == Messages.EXIT:
                        self.exitFlag = True
                        self.nextState = States.EXITING
                    else:
                        raise SyntaxError("Message \"" + msg + "\" not relevant to " + self.stateList[self.state] + " state")
# VideoWriter: ******************** INITIALIZING *********************************
                elif self.state == States.INITIALIZING:
                    # DO STUFF
                    triggers = []
                    im = None
                    videoFileStartTime = 0
                    videoFileInterface = None
                    timeWrote = 0
                    self.frameRate = None

                    if self.frameRateVar.value == -1:
                        # Wait for shared value frameRate to be set by the Synchronizer process
                        time.sleep(0.1)
                    else:
                        self.frameRate = self.frameRateVar.value

                    # CHECK FOR MESSAGES
                    msg, arg = self.checkMessages(block=False)

                    # CHOOSE NEXT STATE
                    if self.exitFlag:
                        self.nextState = States.STOPPING
                    elif msg in ['', Messages.START]:
                        if self.frameRate is None:
                            self.nextState = States.INITIALIZING
                        else:
                            self.nextState = States.BUFFERING
                    elif msg == Messages.STOP:
                        self.nextState = States.STOPPING
                    elif msg == Messages.EXIT:
                        self.exitFlag = True
                        self.nextState = States.STOPPING
                    else:
                        raise SyntaxError("Message \"" + msg + "\" not relevant to " + self.stateList[self.state] + " state")
# VideoWriter: ******************** BUFFERING *********************************
                elif self.state == States.BUFFERING:
                    # DO STUFF
                    if self.verbose >= 3:
                        self.log("Image queue size: ", self.imageQueue.qsize())
                        self.log("Images in buffer: ", len(self.buffer))

                    im, frameTime, imageID = self.rotateImageBuffer()

                    # CHECK FOR MESSAGES
                    msg, arg = self.checkMessages(block=False)
                    if msg == Messages.TRIGGER:
                        self.updateTriggers(triggers, arg)
                        msg = ''; arg = None

                    # CHOOSE NEXT STATE
                    if msg == Messages.STOP:
                        self.nextState = States.STOPPING
                    elif msg == Messages.EXIT:
                        self.exitFlag = True
                        self.nextState = States.STOPPING
                    elif len(triggers) > 0:
                        # We have triggers - next state will depend on them
                        if self.verbose >= 2: self.log("" + str(len(triggers)) + " trigger(s) exist:")
                        if im is not None:
                            # At least one video frame has been received - we can check if trigger period has begun
                            triggerState = triggers[0].state(frameTime)
                            if self.verbose >= 2: self.log("Trigger state: {state}".format(state=triggerState))
                            if triggerState < 0:        # Time is before trigger range
                                if self.verbose >= 2: self.log("Active trigger, but haven't gotten to start time yet, continue buffering.")
                                self.nextState = States.BUFFERING
                            elif triggerState == 0:     # Time is now in trigger range
                                if self.verbose >= 0:
                                    delta = frameTime - triggers[0].startTime
                                    if delta <= 1/self.frameRate:
                                        # Within one frame of trigger start
                                        self.log("Got trigger start!")
                                    else:
                                        # More than one frame after trigger start - we missed some
                                        self.log("Partially missed video trigger start by {t} seconds, which is {f} frames!".format(t=delta, f=delta * self.frameRate))
                                timeWrote = 0
                                self.nextState = States.WRITING
                            else:                       # Time is after trigger range
                                if self.verbose >= 0: self.log("Missed entire trigger by {triggerState} seconds!".format(triggerState=triggerState))
                                timeWrote = 0
                                self.nextState = States.BUFFERING
                                triggers.pop(0)
                        else:
                            # No video frames have been received yet, can't evaluate if trigger time has begun yet
                            if self.verbose >= 2: self.log("No frames at the moment, can't begin trigger yet (buffer: {len}/{maxlen})".format(len=len(self.buffer), maxlen=self.bufferSize))
                            self.nextState = States.BUFFERING

                    elif msg in ['', Messages.START]:
                        self.nextState = States.BUFFERING
                    else:
                        raise SyntaxError("Message \"" + msg + "\" not relevant to " + self.stateList[self.state] + " state")
# VideoWriter: ******************** WRITING *********************************
                elif self.state == States.WRITING:
                    # if self.verbose >= 1: profiler.enable()
                    # DO STUFF
                    if self.verbose >= 3:
                        self.log("Image queue size: ", self.imageQueue.qsize())
                        self.log("Images in buffer: ", len(self.buffer))
                    if im is not None:
                        if videoFileInterface is None:
                            # Start new video file
                            videoFileStartTime = frameTime
                            videoFileNameTags = [self.camSerial, generateTimeString(triggers[0])] + list(triggers[0].tags)
                            if self.daySubfolders:
                                videoDirectory = getDaySubfolder(self.videoDirectory, triggers[0])
                            else:
                                videoDirectory = self.videoDirectory
                            videoFileName = generateFileName(directory=videoDirectory, baseName=self.videoBaseFileName, extension='.avi', tags=videoFileNameTags)
                            ensureDirectoryExists(videoDirectory)
                            if self.videoWriteMethod == "PySpin":
                                videoFileInterface = PySpin.SpinVideo()
                                option = PySpin.AVIOption()
                                option.frameRate = self.frameRate
                                if self.verbose >= 2: self.log("Opening file to save video with frameRate ", option.frameRate)
                                videoFileInterface.Open(videoFileName, option)
                                stupidChangedVideoNameThanksABunchFLIR = videoFileName + '-0000.avi'
                                videoFileInterface.videoFileName = stupidChangedVideoNameThanksABunchFLIR
                            elif self.videoWriteMethod == "ffmpeg":
                                videoFileInterface = fw.ffmpegWriter(videoFileName+'.avi', verbose=self.verbose, fps=self.frameRate)

                        # Write video frame to file that was previously retrieved from the buffer
                        if self.verbose >= 3:
                            self.log("Wrote image ID " + str(imageID))
                            timeWrote += 1/self.frameRate
                            self.log("Video time wrote ="+str(timeWrote))

                        if self.videoWriteMethod == "PySpin":
                            # Reconstitute PySpin image from PickleableImage
                            # im = PySpin.Image.Create(imp.width, imp.height, imp.offsetX, imp.offsetY, imp.pixelFormat, imp.data)
                            # Convert image to desired format
                            videoFileInterface.Append(im.Convert(PySpin.PixelFormat_RGB8, PySpin.HQ_LINEAR))
                            if self.verbose >= 2: self.log("wrote frame!")
                            # try:
                            #     im.Release()
                            # except PySpin.SpinnakerException:
                            #     if self.verbose >= 0:
                            #         self.log("Error releasing unconverted PySpin image after appending to AVI.")
                            #         self.log(traceback.format_exc())
                            del im
                        elif self.videoWriteMethod == "ffmpeg":
                            videoFileInterface.write(imp.data, shape=(imp.width, imp.height))
                            if self.verbose >= 2: self.log("wrote frame!")

                    im, frameTime, imageID = self.rotateImageBuffer(fillBuffer=False)

                    # CHECK FOR MESSAGES (and consume certain messages that don't trigger state transitions)
                    msg, arg = self.checkMessages(block=False)
                    if msg == Messages.TRIGGER:
                        self.updateTriggers(triggers, arg)
                        msg = ''; arg = None

                    # CHOOSE NEXT STATE
                    if self.exitFlag:
                        self.nextState = States.STOPPING
                    elif msg == Messages.STOP:
                        self.nextState = States.STOPPING
                    elif msg == Messages.EXIT:
                        self.exitFlag = True
                        self.nextState = States.STOPPING
                    elif msg in ['', Messages.START]:
                        self.nextState = States.WRITING
                        if len(triggers) > 0 and im is not None:
                            triggerState = triggers[0].state(frameTime)
                            if triggerState != 0:
                                # Frame is not in trigger period - return to buffering
                                if self.verbose >= 2: self.log("Frame does not overlap trigger. Switching to buffering.")
                                self.nextState = States.BUFFERING
                                # Remove current trigger
                                if videoFileInterface is not None:
                                    # Done with trigger, close file and clear video file
                                    if self.videoWriteMethod == "PySpin":
                                        videoFileInterface.Close()
                                    elif self.videoWriteMethod == "ffmpeg":
                                        videoFileInterface.close()
                                    if self.mergeMessageQueue is not None:
                                        # Send file for AV merging:
                                        if self.videoWriteMethod == "PySpin":
                                            fileEvent = dict(
                                                filePath=videoFileInterface.videoFileName,
                                                streamType=AVMerger.VIDEO,
                                                trigger=triggers[0],
                                                streamID=self.camSerial,
                                                startTime=videoFileStartTime
                                            )
                                        else:
                                            fileEvent = dict(
                                                filePath=videoFileName+'.avi',
                                                streamType=AVMerger.VIDEO,
                                                trigger=triggers[0],
                                                streamID=self.camSerial,
                                                startTime=videoFileStartTime
                                            )
                                        if self.verbose >= 2: self.log("Sending video filename to merger")
                                        self.mergeMessageQueue.put((Messages.MERGE, fileEvent))
                                    videoFileInterface = None
                                triggers.pop(0)
                                # Last image wasn't part of this trigger, so it didn't get written. Put it back in buffer.
                                self.rotateImageBufferBack(im, frameTime, imageID)
                            else:
                                # Frame is in trigger period - continue writing
                                pass
                    else:
                        raise SyntaxError("Message \"" + msg + "\" not relevant to " + self.stateList[self.state] + " state")
                    # if self.verbose >= 1: profiler.disable()
# VideoWriter: ******************** STOPPING *********************************
                elif self.state == States.STOPPING:
                    # DO STUFF
                    if videoFileInterface is not None:
                        if self.videoWriteMethod == "PySpin":
                            videoFileInterface.Close()
                        elif self.videoWriteMethod == "ffmpeg":
                            videoFileInterface.close()
                        if self.mergeMessageQueue is not None:
                            # Send file for AV merging:
                            if self.videoWriteMethod == "PySpin":
                                fileEvent = dict(
                                    filePath=videoFileInterface.videoFileName,
                                    streamType=AVMerger.VIDEO,
                                    trigger=triggers[0],
                                    streamID=self.camSerial,
                                    startTime=videoFileStartTime
                                )
                            else:
                                fileEvent = dict(
                                    filePath=videoFileName+'.avi',
                                    streamType=AVMerger.VIDEO,
                                    trigger=triggers[0],
                                    streamID=self.camSerial,
                                    startTime=videoFileStartTime
                                )
                            self.mergeMessageQueue.put((Messages.MERGE, fileEvent))
                        videoFileInterface = None
                    triggers = []

                    # CHECK FOR MESSAGES
                    msg, arg = self.checkMessages(block=False)

                    # CHOOSE NEXT STATE
                    if self.exitFlag:
                        self.nextState = States.STOPPED
                    elif msg == '':
                        self.nextState = States.BUFFERING
                    elif msg == Messages.STOP:
                        self.nextState = States.STOPPED
                    elif msg == Messages.EXIT:
                        self.exitFlag = True
                        self.nextState = States.STOPPED
                    elif msg == Messages.START:
                        self.nextState = States.INITIALIZING
                    else:
                        raise SyntaxError("Message \"" + msg + "\" not relevant to " + self.stateList[self.state] + " state")
# VideoWriter: ******************** ERROR *********************************
                elif self.state == States.ERROR:
                    self.handleError()
# VideoWriter: ******************** EXIT *********************************
                elif self.state == States.EXITING:
                    break
                else:
                    raise KeyError("Unknown state: "+self.stateList[self.state])
            except KeyboardInterrupt:
                # Handle user using keyboard interrupt
                if self.verbose >= 0: self.log("Keyboard interrupt received - exiting")
                self.exitFlag = True
                self.nextState = States.STOPPING
            except:
                # HANDLE UNKNOWN ERROR
                self.errorMessages.append("Error in "+self.stateList[self.state]+" state\n\n"+traceback.format_exc())
                self.nextState = States.ERROR

            self.endLoop(msg=msg)

        if self.verbose >= 1: self.log("Video write process STOPPED")
        # if self.verbose > 1:
        #     s = io.StringIO()
        #     ps = pstats.Stats(profiler, stream=s)
        #     ps.print_stats()
        #     self.log(s.getvalue())
        self.flushStdout()
        self.updatePublishedState(States.DEAD)

    def rotateImageBufferBack(self, im, frameTime, imageID):
        self.buffer.appendleft((im, frameTime, imageID))

    def rotateImageBuffer(self, fillBuffer=True):
        # Pull image from acquirer queue, push to buffer
        # Pull image from buffer, return it

        if len(self.buffer) < self.bufferSize:
            # There is room in the buffer for a new image
            try:
                # Get new video frame from acquirer and push it into the buffer
                newIm, newMetadata = self.imageQueue.get(includeMetadata=True) #block=True, timeout=0.1)
                newFrameTime = newMetadata['frameTime']
                newImageID = newMetadata['imageID']

                if self.verbose >= 3: self.log("Got video frame from acquirer. Pushing into the buffer. ID={ID}, t={t}".format(t=newMetadata['frameTime'], ID=newImageID))
                self.buffer.append((newIm, newFrameTime, newImageID))
                if self.verbose >= 0:
                    if len(self.buffer) >= self.bufferSize + 3:
                        self.log("Warning, video buffer is overfull: {curlen} > {maxlen}".format(curlen=len(self.buffer), maxlen=self.bufferSize))
            except queue.Empty:
                # No frames available from acquirer
                if self.verbose >= 3: self.log("No images available from acquirer")
                time.sleep(0.5/self.requestedFrameRate)
                newIm = None
                newFrameTime = None
                newImageID = None

        if (fillBuffer and (len(self.buffer) >= self.bufferSize)) or ((not fillBuffer) and (len(self.buffer) > 0)):
            # Pop the oldest image frame from the back of the buffer.
            im, frameTime, imageID = self.buffer.popleft()
            if self.verbose >= 3: self.log("Pulling video frame (ID {ID}) from buffer (buffer: {len}/{maxlen})".format(len=len(self.buffer), maxlen=self.buffer.maxlen, ID=imageID))
        else:
            # Do not pop any off until it's either full or not empty, depending on fillBuffer).
            if self.verbose >= 3:
                self.log('Fill buffer is set to: ', fillBuffer)
                self.log('Buffer has ', len(self.buffer), ' frames of ', self.bufferSize)
                if fillBuffer:
                    self.log("buffer not full yet, declining to pull frame from buffer")
                else:
                    self.log("buffer empty, no frame to pull")
            im = None
            frameTime = None
            imageID = None

        return im, frameTime, imageID

    def updateTriggers(self, triggers, newTrigger):
        try:
            triggerIndex = [trigger.id for trigger in triggers].index(newTrigger.id)
            # This is an updated trigger, not a new trigger
            if self.verbose >= 2: self.log("Updating trigger")
            if triggerIndex > 0 and newTrigger.startTime > newTrigger.endTime:
                # End time has been set before start time, and this is not the active trigger, so delete this trigger.
                del triggers[triggerIndex]
                if self.verbose >= 2: self.log("Deleting invalidated trigger")
            else:
                triggers[triggerIndex] = newTrigger
        except ValueError:
            # This is a new trigger
            if self.verbose >= 2: self.log("Adding new trigger")
            triggers.append(newTrigger)

class ContinuousTriggerer(StateMachineProcess):
    '''
    ContinuousTriggerer: a state machine class to automatically generate a
        continuous train of triggers for both audio and video writer processes.
    '''

    # Human-readable states
    stateList = {
        States.TRIGGERING :'TRIGGERING',
    }

    # Include common states from parent class
    stateList.update(StateMachineProcess.stateList)

    # List of params that can be set externally with the 'msg_setParams' message
    settableParams = [
        'continuousTriggerPeriod',
        'scheduleEnabled',
        'scheduleStartTime',
        'scheduleStopTime'
        ]

    def __init__(self,
                startTime=None,
                recordPeriod=1,                   # Length each trigger
                scheduleEnabled=False,
                scheduleStartTime=None,
                scheduleStopTime=None,
                audioMessageQueue=None,             # Queue to send triggers to audio writers
                videoMessageQueues={},              # Queues to send triggers to video writers
                **kwargs):
        StateMachineProcess.__init__(self, **kwargs)
        self.ID = 'CT'

        self.startTimeSharedValue = startTime

        self.audioMessageQueue = audioMessageQueue
        self.videoMessageQueues = videoMessageQueues
        self.recordPeriod = recordPeriod

        self.updatePeriod = None
        self.updateUpdatePeriod()

        self.scheduleEnabled = scheduleEnabled
        self.scheduleStartTime = scheduleStartTime
        self.scheduleStopTime = scheduleStopTime

    def setParams(self, **params):
        super().setParams(**params)
        for key in params:
            if key == 'continuousTriggerPeriod':
                if params[key] > 0:
                    self.recordPeriod = params[key]
                    self.updateUpdatePeriod()
                else:
                    raise AttributeError('Record period must be greater than zero')

    def updateUpdatePeriod(self):
        self.updatePeriod = min(self.recordPeriod/20, 0.1)

    def run(self):
        super().run()

        tagTriggers = []   # A list of triggers received from other processes that will be used to tag overlapping audio/video files
        msg = ''; arg = None

        while True:
            # Publish updated state
            self.updatePublishedState()

            try:
# ContinuousTriggerer: ************* STOPPED *********************************
                if self.state == States.STOPPED:
                    # DO STUFF

                    # CHECK FOR MESSAGES
                    msg, arg = self.checkMessages(block=True)
                    if msg == Messages.TAGTRIGGER:
                        msg = ''; arg = None  # Ignore tag triggers if we haven't started yet

                    # CHOOSE NEXT STATE
                    if msg == Messages.EXIT or self.exitFlag:
                        self.exitFlag = True
                        self.nextState = States.EXITING
                    elif msg == '':
                        self.nextState = States.STOPPED
                    elif msg == Messages.STOP:
                        self.nextState = States.STOPPED
                    elif msg == Messages.START:
                        self.nextState = States.INITIALIZING
                    else:
                        raise SyntaxError("Message \"" + msg + "\" not relevant to " + self.stateList[self.state] + " state")
# ContinuousTriggerer: ************ INITIALIZING *****************************
                elif self.state == States.INITIALIZING:
                    # DO STUFF
                    triggerBufferSize = int(max([3,1/self.recordPeriod]))        # Number of triggers to send ahead of time, in case of latency, up to 1s
                    activeTriggers = deque(maxlen=triggerBufferSize)
                    startTime = None
                    lastTriggerTime = None

                    if self.verbose >= 2: self.log("Getting start time from sync process...")
                    while startTime == -1 or startTime is None:
                        # Wait until Synchronizer process has a start time
                        startTime = self.startTimeSharedValue.value
                    if self.verbose >= 2: self.log("Got start time from sync process: "+str(startTime))

                    # CHECK FOR MESSAGES
                    msg, arg = self.checkMessages(block=False)
                    if msg == Messages.TAGTRIGGER:
                        msg = ''; arg = None  # Ignore tag triggers if we haven't started yet

                    # CHOOSE NEXT STATE
                    if msg == Messages.EXIT or self.exitFlag:
                        self.exitFlag = True
                        self.nextState = States.STOPPING
                    elif msg == Messages.STOP:
                        self.nextState = States.STOPPING
                    elif msg in ['', Messages.START]:
                        self.nextState = States.TRIGGERING
                    else:
                        raise SyntaxError("Message \"" + msg + "\" not relevant to " + self.stateList[self.state] + " state")
# ContinuousTriggerer: ************ TRIGGERING *********************************
                elif self.state == States.TRIGGERING:
                    # DO STUFF

                    currentTimeOfDay = dt.datetime.now().time()
                    if not self.scheduleEnabled or (self.scheduleStartTime <= currentTimeOfDay and self.scheduleStopTime <= currentTimeOfDay):
                        # If the scheduling feature is disabled, or it's enabled and we're between start/stop times, then:
                        currentTime = time.time_ns()/1000000000
                        activeTriggersChanged = False
                        # Purge triggers that are entirely in the past
                        while len(activeTriggers) > 0 and activeTriggers[0].state(currentTime) > 0:
                            oldTrigger = activeTriggers.popleft()
                            activeTriggersChanged = True
                            if self.verbose >= 2:
                                self.log('Removing old trigger:')
                                self.log('\t{t}'.format(t=oldTrigger))
                        # Create new triggers if any are needed
                        while len(activeTriggers) < activeTriggers.maxlen:
                            if lastTriggerTime is None:
                                # The first trigger will start the largest number of recordPeriods after startTime that is before or at the current time
                                newTriggerTime = startTime + self.recordPeriod * int((currentTime - startTime) / self.recordPeriod)
                            else:
                                newTriggerTime = lastTriggerTime + self.recordPeriod
                            newTrigger = Trigger(
                                startTime = newTriggerTime,
                                triggerTime = newTriggerTime,
                                endTime = newTriggerTime + self.recordPeriod,
                                idspace = self.ID)
                            lastTriggerTime = newTriggerTime
                            self.sendTrigger(newTrigger)
                            activeTriggers.append(newTrigger)
                            activeTriggersChanged = True
                            if self.verbose >= 1:
                                self.log("Sent new trigger:")
                                self.log("\t{t}".format(t=newTrigger))

                        self.updateTriggerTags(activeTriggers, tagTriggers)

                        self.purgeOldTagTriggers(tagTriggers, activeTriggers)

                        if activeTriggersChanged:
                            if self.verbose >= 2:
                                self.log('Current active triggers:')
                                for at in activeTriggers:
                                    self.log('\t{t}'.format(t=at))

                    # CHECK FOR MESSAGES
                    msg, arg = self.checkMessages(block=True, timeout=self.updatePeriod)
                    if msg == Messages.TAGTRIGGER:
                        self.updateTagTriggers(tagTriggers, arg)
                        msg = ''; arg = None

                    # CHOOSE NEXT STATE
#                    if self.verbose >= 3: self.log("|{startState} ---- {endState}|".format(startState=chunkStartTriggerState, endState=chunkEndTriggerState))
                    if msg == Messages.EXIT or self.exitFlag:
                        self.exitFlag = True
                        self.nextState = States.STOPPING
                    elif msg == Messages.STOP:
                        self.nextState = States.STOPPING
                    elif msg in ['', Messages.START]:
                        self.nextState = self.state
                    else:
                        raise SyntaxError("Message \"" + msg + "\" not relevant to " + self.stateList[self.state] + " state")
# ContinuousTriggerer: ************ STOPPING *********************************
                elif self.state == States.STOPPING:
                    # DO STUFF
                    self.cancelTriggers(activeTriggers)

                    # CHECK FOR MESSAGES
                    msg, arg = self.checkMessages(block=False)
                    if msg == Messages.TAGTRIGGER:
                        msg = ''; arg = None  # Ignore tag triggers if we are stopping

                    # CHOOSE NEXT STATE
                    if self.exitFlag:
                        self.nextState = States.STOPPED
                    elif msg == '':
                        self.nextState = States.STOPPED
                    elif msg == Messages.STOP:
                        self.nextState = States.STOPPED
                    elif msg == Messages.EXIT:
                        self.exitFlag = True
                        self.nextState = States.STOPPED
                    elif msg == Messages.START:
                        self.nextState = States.INITIALIZING
                    else:
                        raise SyntaxError("Message \"" + msg + "\" not relevant to " + self.stateList[self.state] + " state")
# ContinuousTriggerer: ************ ERROR *********************************
                elif self.state == States.ERROR:
                    msg, arg = self.checkMessages(block=False)
                    if msg == Messages.TAGTRIGGER:
                        msg = ''; arg = None  # Ignore tag triggers if we are in an error state
                    self.handleError(msg=msg, arg=arg)
# ContinuousTriggerer: **************** EXIT *********************************
                elif self.state == States.EXITING:
                    break
                else:
                    raise KeyError("Unknown state: "+self.stateList[self.state])
            except KeyboardInterrupt:
                # Handle user using keyboard interrupt
                if self.verbose >= 0: self.log("Keyboard interrupt received - exiting")
                self.exitFlag = True
                self.nextState = States.STOPPING
            except:
                # HANDLE UNKNOWN ERROR
                self.errorMessages.append("Error in "+self.stateList[self.state]+" state\n\n"+traceback.format_exc())
                self.nextState = States.ERROR

            self.endLoop(msg=msg)

        clearQueue(self.msgQueue)
        if self.verbose >= 1: self.log("Audio write process STOPPED")

        self.flushStdout()
        self.updatePublishedState(States.DEAD)

    def cancelTriggers(self, triggers):
        for trigger in triggers:
            trigger.endtime = trigger.startTime-1
            self.sendTrigger(trigger)

    def sendTrigger(self, trigger):
        if self.audioMessageQueue:
            # If an audio message queue exists, send the trigger through it.
            self.audioMessageQueue.put((Messages.TRIGGER, trigger))
        for camSerial in self.videoMessageQueues:
            # Send the trigger through any and all video message queues
            self.videoMessageQueues[camSerial].put((Messages.TRIGGER, trigger))

    def purgeOldTagTriggers(self, tagTriggers, activeTriggers):
        # Get earliest trigger time
        earliestTime = min([trigger.startTime for trigger in activeTriggers])
        # Purge tagTriggers that are entirely before the earliest trigger start time
        oldTagTriggers = [tagTrigger for tagTrigger in tagTriggers if tagTrigger.state(earliestTime) > 0]
        for oldTagTrigger in oldTagTriggers:
            if self.verbose >= 2:
                self.log("Removing tag trigger earlier than {et}: {t}".format(et=earliestTime, t=oldTagTrigger))
            tagTriggers.remove(oldTagTrigger)

    def updateTagTriggers(self, tagTriggers, newTagTrigger):
        # Update the list of tag triggers with the newly arrived tag trigger
        if self.verbose >= 2: self.log("Updating tag triggers with: {t}".format(t=newTagTrigger))
        try:
            triggerIndex = [tagTrigger.id for tagTrigger in tagTriggers].index(newTagTrigger.id)
            # This is an updated trigger, not a new trigger
            if not newTagTrigger.isValid():
                # Delete this invalid trigger.
                if self.verbose >= 2: self.log("Deleting invalidated tag trigger")
                del tagTriggers[triggerIndex]
            else:
                # This is a valid updated trigger
                if self.verbose >= 2: self.log("Updating tag trigger")
                tagTriggers[triggerIndex] = newTagTrigger
        except ValueError:
            # This is a new trigger
            if self.verbose >= 2: self.log("Adding new tag trigger")
            tagTriggers.append(newTagTrigger)

    def updateTriggerTags(self, activeTriggers, tagTriggers):
        # Update tags for currently active triggers
        for activeTrigger in activeTriggers:
            tags = set()
            for tagTrigger in tagTriggers:
                if activeTrigger.overlaps(tagTrigger):
                    tags |= tagTrigger.tags
            if tags != activeTrigger.tags:
                # Tags for this trigger have changed
                if self.verbose >= 2: self.log("Applying tags to trigger: " + ','.join(tags))
                activeTrigger.tags = tags
                # Resend updated trigger because its tags have changed
                if self.verbose >= 2:
                    self.log("Resending trigger {t}".format(t=activeTrigger))
                    self.log("  with updated tags: " + ','.join(tags))
                self.sendTrigger(activeTrigger)<|MERGE_RESOLUTION|>--- conflicted
+++ resolved
@@ -2388,23 +2388,18 @@
                             else:
                                 audioQueueSize = self.audioQueue.qsize()
                             if self.monitorQueue is None:
-                                audioQueueSize = None
+                                monitorQueueSize = None
                             else:
-                                audioQueueSize = self.monitorQueue.qsize()
+                                monitorQueueSize = self.monitorQueue.qsize()
                             if self.analysisQueue is None:
-                                audioQueueSize = None
+                                analysisQueueSize = None
                             else:
-                                audioQueueSize = self.analysisQueue.qsize()
+                                analysisQueueSize = self.analysisQueue.qsize()
                             self.log('Queue sizes:')
-<<<<<<< HEAD
-                            self.log('        Main:', self.audioQueue.qsize())
-                            self.log('  Monitoring:', self.monitorQueue.qsize())
-                            self.log('    Analysis:', self.analysisQueue.qsize())
-=======
                             self.log('        Main:', audioQueueSize)
                             self.log('  Monitoring:', monitorQueueSize)
                             self.log('    Analysis:', analysisQueueSize)
->>>>>>> 253b7eee
+
                     except nidaqmx.errors.DaqError as error:
                         if self.verbose >= 0:
                             if error.error_type == nidaqmx.error_codes.DAQmxErrors.OPERATION_TIMED_OUT:
