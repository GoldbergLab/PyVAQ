--- conflicted
+++ resolved
@@ -2641,8 +2641,6 @@
 
     def haltChildProcesses(self):
         # Tell all child processes to go to stopped state
-
-<<<<<<< HEAD
         self.sendMessage(self.audioTriggerProcess, (Messages.STOP, None))
         self.sendMessage(self.continuousTriggerProcess, (Messages.STOP, None))
         for camSerial in self.videoAcquireProcesses:
@@ -2653,24 +2651,12 @@
         self.sendMessage(self.audioWriteProcess, (Messages.STOP, None))
         self.sendMessage(self.mergeProcess, (Messages.STOP, None))
         self.sendMessage(self.syncProcess, (Messages.STOP, None))
-=======
-        self.sendMessage(self.audioTriggerProcess, (AudioTriggerer.STOP, None))
-        self.sendMessage(self.continuousTriggerProcess, (ContinuousTriggerer.STOP, None))
-        for camSerial in self.videoAcquireProcesses:
-            self.sendMessage(self.videoAcquireProcesses[camSerial], (VideoAcquirer.STOP, None))
-        for camSerial in self.videoAcquireProcesses:
-            self.sendMessage(self.videoWriteProcesses[camSerial], (VideoWriter.STOP, None))
-        self.sendMessage(self.audioAcquireProcess, (AudioAcquirer.STOP, None))
-        self.sendMessage(self.audioWriteProcess, (AudioWriter.STOP, None))
-        self.sendMessage(self.mergeProcess, (AVMerger.STOP, None))
-        self.sendMessage(self.syncProcess, (Synchronizer.STOP, None))
->>>>>>> e0312c74
+
 
     def exitChildProcesses(self):
         self.sendMessage(self.audioTriggerProcess, (Messages.EXIT, None))
         self.sendMessage(self.continuousTriggerProcess, (Messages.EXIT, None))
         for camSerial in self.videoAcquireProcesses:
-<<<<<<< HEAD
             self.sendMessage(self.videoAcquireProcesses[camSerial], (Messages.EXIT, None))
         for camSerial in self.videoWriteProcesses:
             self.sendMessage(self.videoWriteProcesses[camSerial], (Messages.EXIT, None))
@@ -2679,16 +2665,6 @@
         self.sendMessage(self.mergeProcess, (Messages.EXIT, None))
         self.sendMessage(self.syncProcess, (Messages.EXIT, None))
         #self.StdoutManager.queue.put(Messages.EXIT)
-=======
-            self.sendMessage(self.videoAcquireProcesses[camSerial], (VideoAcquirer.EXIT, None))
-        for camSerial in self.videoWriteProcesses:
-            self.sendMessage(self.videoWriteProcesses[camSerial], (VideoWriter.EXIT, None))
-        self.sendMessage(self.audioAcquireProcess, (AudioAcquirer.EXIT, None))
-        self.sendMessage(self.audioWriteProcess, (AudioWriter.EXIT, None))
-        self.sendMessage(self.mergeProcess, (AVMerger.EXIT, None))
-        self.sendMessage(self.syncProcess, (Synchronizer.EXIT, None))
-        self.StdoutManager.queue.put(StdoutManager.EXIT)
->>>>>>> e0312c74
 
     def destroyChildProcesses(self):
         self.exitChildProcesses()
